--- conflicted
+++ resolved
@@ -24,10 +24,6 @@
     },
     "exclude": [
         "node_modules",
-<<<<<<< HEAD
-        "platforms",
-=======
         "platforms"
->>>>>>> 06fcae8f
     ]
 }
--- conflicted
+++ resolved
@@ -13,23 +13,6 @@
     }
   },
   "dependencies": {
-<<<<<<< HEAD
-    "@angular/animations": "~4.4.1",
-    "@angular/common": "~4.4.1",
-    "@angular/compiler": "~4.4.1",
-    "@angular/core": "~4.4.1",
-    "@angular/forms": "~4.4.1",
-    "@angular/http": "~4.4.1",
-    "@angular/platform-browser": "~4.4.1",
-    "@angular/router": "~4.4.1",
-    "nativescript-angular": "~4.4.0",
-    "nativescript-plugin-firebase": "5.1.1",
-    "nativescript-theme-core": "~1.0.2",
-    "reflect-metadata": "~0.1.8",
-    "rxjs": "~5.4.2",
-    "tns-core-modules": "~3.3.0",
-    "zone.js": "~0.8.2"
-=======
     "@angular/animations": "~5.2.0",
     "@angular/common": "~5.2.0",
     "@angular/compiler": "~5.2.0",
@@ -46,7 +29,6 @@
     "rxjs": "~5.5.0",
     "tns-core-modules": "~3.4.0",
     "zone.js": "~0.8.18"
->>>>>>> 35771793
   },
   "devDependencies": {
     "babel-traverse": "6.26.0",

--- conflicted
+++ resolved
@@ -37,11 +37,7 @@
 
 * Android: `google-services.json` which you'll add to your NativeScript project at `app/App_Resources/Android/google-services.json`
 
-<<<<<<< HEAD
 Note: for using separate versions of these files for development and production environments see [this section](#separation-of-environments)
-=======
-Note: for using separate versions of these files for dev/prod environments see [this section](#separation-of-environments)
->>>>>>> 4c76f250
 
 ## Installation
 If you rather watch a (slightly outdated) video explaining the steps then check out this step-by-step guide - you'll also learn how to
@@ -296,16 +292,9 @@
 Note: if you currently have the `storageBucket` property in the `firebase.init()` then remove it (not mandatory anymore as of version `6.5.0` of this plugin), so it will be taken automatically from the relevant google services `plist` and `json` files.
 
 ### Build
-<<<<<<< HEAD
 The build hooks of this plugin will now choose either the `dev` or the `prod` version of your google services `plist` and `json` files depending on how you run your build:
 
 * `prod` will be selected if you run with either the `--release`, `--env.prod` or `--env.production` flags
 * `dev` will be selected if you do not run with any of the above flags
-=======
-The after-prepare hook of this plugin will now choose either the `dev` or the `prod` version of your google services `plist` and `json` files depending on how you run your build:
-
-* `prod` will be selected if you run with either the `--release`, `--env.prod` or `--env.production` flags
-* `dev` will be selected if you do not run with the above flags
->>>>>>> 4c76f250
 
 Note: if you do not have both `dev` and `prod` files in place, the regular `GoogleService-Info.plist` and `google-services.json` files will be used.
--- conflicted
+++ resolved
@@ -2265,27 +2265,7 @@
     }
 
     const db = com.google.firebase.firestore.FirebaseFirestore.getInstance();
-<<<<<<< HEAD
-    const collectionRef: com.google.firebase.firestore.CollectionReference = db.collection(collectionPath);
-
-    return {
-      id: collectionRef.getId(),
-      doc: (documentPath?: string) => firebase.firestore.doc(collectionPath, documentPath),
-      add: document => firebase.firestore.add(collectionPath, document),
-      get: () => firebase.firestore.get(collectionPath),
-      where: (fieldPath: string, opStr: firestore.WhereFilterOp, value: any) => firebase.firestore.where(collectionPath, fieldPath, opStr, value),
-      orderBy: (fieldPath: string, directionStr: firestore.OrderByDirection): firestore.Query => firebase.firestore.orderBy(collectionPath, fieldPath, directionStr, collectionRef),
-      limit: (limit: number): firestore.Query => firebase.firestore.limit(collectionPath, limit, collectionRef),
-      onSnapshot: (optionsOrCallback: firestore.SnapshotListenOptions | ((snapshot: QuerySnapshot) => void), callbackOrOnError?: (snapshotOrError: QuerySnapshot | Error) => void, onError?: (error: Error) => void) => firebase.firestore.onCollectionSnapshot(collectionRef, optionsOrCallback, callbackOrOnError, onError),
-      startAfter: (snapshot: DocumentSnapshot): firestore.Query => firebase.firestore.startAfter(collectionPath, snapshot, collectionRef),
-      startAt: (snapshot: DocumentSnapshot): firestore.Query => firebase.firestore.startAt(collectionPath, snapshot, collectionRef),
-      endAt: (snapshot: DocumentSnapshot): firestore.Query => firebase.firestore.endAt(collectionPath, snapshot, collectionRef),
-      endBefore: (snapshot: DocumentSnapshot): firestore.Query => firebase.firestore.endBefore(collectionPath, snapshot, collectionRef),
-    };
-
-=======
     return firebase.firestore._getCollectionReference(db.collection(collectionPath));
->>>>>>> 8bbd1283
   } catch (ex) {
     console.log("Error in firebase.firestore.collection: " + ex);
     return null;
@@ -2364,18 +2344,6 @@
 
   return {
     discriminator: "docRef",
-<<<<<<< HEAD
-    id: javaObj.getId(),
-    path: javaObj.getPath(),
-    collection: cp => firebase.firestore.collection(`${collectionPath}/${documentPath}/${cp}`),
-    set: (data: any, options?: firestore.SetOptions) => firebase.firestore.set(collectionPath, javaObj.getId(), data, options),
-    get: () => firebase.firestore.getDocument(collectionPath, javaObj.getId()),
-    update: (data: any) => firebase.firestore.update(collectionPath, javaObj.getId(), data),
-    delete: () => firebase.firestore.delete(collectionPath, javaObj.getId()),
-    onSnapshot: (optionsOrCallback: firestore.SnapshotListenOptions | ((snapshot: DocumentSnapshot) => void), callbackOrOnError?: (docOrError: DocumentSnapshot | Error) => void,
-      onError?: (error: Error) => void) => firebase.firestore.onDocumentSnapshot(javaObj, optionsOrCallback, callbackOrOnError, onError),
-    android: javaObj
-=======
     id: docRef.getId(),
     parent: firebase.firestore._getCollectionReference(docRef.getParent()),
     path: docRef.getPath(),
@@ -2384,7 +2352,7 @@
     get: () => firebase.firestore.getDocument(collectionPath, docRef.getId()),
     update: (data: any) => firebase.firestore.update(collectionPath, docRef.getId(), data),
     delete: () => firebase.firestore.delete(collectionPath, docRef.getId()),
-    onSnapshot: (optionsOrCallback: firestore.SnapshotListenOptions | ((doc: DocumentSnapshot) => void), callback: (doc: DocumentSnapshot) => void) => firebase.firestore.onDocumentSnapshot(docRef, optionsOrCallback, callback),
+    onSnapshot: (optionsOrCallback: firestore.SnapshotListenOptions | ((snapshot: DocumentSnapshot) => void), callbackOrOnError?: (docOrError: DocumentSnapshot | Error) => void, onError?: (error: Error) => void) => firebase.firestore.onDocumentSnapshot(javaObj, optionsOrCallback, callbackOrOnError, onError),
     android: docRef
   };
 };
@@ -2410,7 +2378,6 @@
     startAt: (snapshot: DocumentSnapshot): firestore.Query => firebase.firestore.startAt(collectionPath, snapshot, colRef),
     endAt: (snapshot: DocumentSnapshot): firestore.Query => firebase.firestore.endAt(collectionPath, snapshot, colRef),
     endBefore: (snapshot: DocumentSnapshot): firestore.Query => firebase.firestore.endBefore(collectionPath, snapshot, colRef),
->>>>>>> 8bbd1283
   };
 };
 
@@ -2459,22 +2426,7 @@
 
       const onSuccessListener = new gmsTasks.OnSuccessListener({
         onSuccess: (docRef: com.google.firebase.firestore.DocumentReference) => {
-<<<<<<< HEAD
-          resolve({
-            discriminator: "docRef",
-            id: docRef.getId(),
-            path: docRef.getPath(),
-            collection: cp => firebase.firestore.collection(cp),
-            set: (data: any, options?: firestore.SetOptions) => firebase.firestore.set(collectionPath, docRef.getId(), data, options),
-            get: () => firebase.firestore.getDocument(collectionPath, docRef.getId()),
-            update: (data: any) => firebase.firestore.update(collectionPath, docRef.getId(), data),
-            delete: () => firebase.firestore.delete(collectionPath, docRef.getId()),
-            onSnapshot: (optionsOrCallback: firestore.SnapshotListenOptions | ((snapshot: DocumentSnapshot) => void), callbackOrOnError?: (docOrError: DocumentSnapshot | Error) => void,
-            onError?: (error: Error) => void) => firebase.firestore.onDocumentSnapshot(docRef, optionsOrCallback, callbackOrOnError, onError)
-          });
-=======
           resolve(firebase.firestore._getDocumentReference(docRef))
->>>>>>> 8bbd1283
         }
       });
 
@@ -2760,28 +2712,7 @@
 };
 
 export type JDocumentReference = com.google.firebase.firestore.DocumentReference;
-<<<<<<< HEAD
-
-function convertDocRef(docRef: JDocumentReference): firestore.DocumentReference {
-  const collectionPath = docRef.getParent().getPath();
-
-  return {
-    discriminator: "docRef",
-    id: docRef.getId(),
-    path: docRef.getPath(),
-    collection: cp => firebase.firestore.collection(`${collectionPath}/${docRef.getId()}/${cp}`),
-    set: (data: any, options?: firestore.SetOptions) => firebase.firestore.set(collectionPath, docRef.getId(), data, options),
-    get: () => firebase.firestore.getDocument(collectionPath, docRef.getId()),
-    update: (data: any) => firebase.firestore.update(collectionPath, docRef.getId(), data),
-    delete: () => firebase.firestore.delete(collectionPath, docRef.getId()),
-    onSnapshot: (optionsOrCallback: firestore.SnapshotListenOptions | ((snapshot: DocumentSnapshot) => void), callbackOrOnError?: (docOrError: DocumentSnapshot | Error) => void,
-      onError?: (error: Error) => void) => firebase.firestore.onDocumentSnapshot(docRef, optionsOrCallback, callbackOrOnError, onError),
-    android: docRef
-  };
-}
-=======
 export type JCollectionReference = com.google.firebase.firestore.CollectionReference;
->>>>>>> 8bbd1283
 
 function convertDocChangeType(type: com.google.firebase.firestore.DocumentChange.Type) {
   switch (type) {

<<<<<<< HEAD
import { firebase, DocumentSnapshot as DocumentSnapshotBase, QuerySnapshot, GeoPoint } from "./firebase-common";
=======
import { firebase, DocumentSnapshot, QuerySnapshot, GeoPoint, isDocumentReference } from "./firebase-common";
>>>>>>> 06fcae8f
import * as application from "tns-core-modules/application";
import { ios as iOSUtils } from "tns-core-modules/utils/utils";
import { getClass } from "tns-core-modules/utils/types";
import { device } from "tns-core-modules/platform";
import { DeviceType } from "tns-core-modules/ui/enums";
import { firestore, User } from "./firebase";

firebase._messagingConnected = null;
firebase._pendingNotifications = [];
firebase._receivedPushTokenCallback = null;
firebase._gIDAuthentication = null;
firebase._cachedInvitation = null;
firebase._cachedDynamicLink = null;
firebase._configured = false;

class DocumentSnapshot extends DocumentSnapshotBase {
  ios: FIRDocumentSnapshot;
  constructor(snapshot: FIRDocumentSnapshot) {
    super(snapshot.documentID, snapshot.exists, firebase.toJsObject(snapshot.data()));
    this.ios = snapshot;
  }
}

// Note that FIRApp.configure must be called only once, but not here (see https://github.com/EddyVerbruggen/nativescript-plugin-firebase/issues/564)

const invokeOnRunLoop = (() => {
  const runloop = CFRunLoopGetMain();
  return func => {
    CFRunLoopPerformBlock(runloop, kCFRunLoopDefaultMode, func);
    CFRunLoopWakeUp(runloop);
  };
})();

firebase._addObserver = (eventName, callback) => {
  const queue = iOSUtils.getter(NSOperationQueue, NSOperationQueue.mainQueue);
  return iOSUtils.getter(NSNotificationCenter, NSNotificationCenter.defaultCenter).addObserverForNameObjectQueueUsingBlock(eventName, null, queue, callback);
};

const handleRemoteNotification = (app, userInfo) => {
  const userInfoJSON = firebase.toJsObject(userInfo);
  const aps = userInfo.objectForKey("aps");
  if (aps !== null) {
    const alrt = aps.objectForKey("alert");
    if (alrt !== null && alrt.objectForKey) {
      userInfoJSON.title = alrt.objectForKey("title");
      userInfoJSON.body = alrt.objectForKey("body");
    }
  }

  firebase._pendingNotifications.push(userInfoJSON);
  userInfoJSON.foreground = app.applicationState === UIApplicationState.Active;
  if (firebase._receivedNotificationCallback !== null) {
    firebase._processPendingNotifications();
  }
};

function addBackgroundRemoteNotificationHandler(appDelegate) {
  if (typeof(FIRMessaging) !== "undefined") {
    appDelegate.prototype.applicationDidReceiveRemoteNotificationFetchCompletionHandler = (app, notification, completionHandler) => {
      // Pass notification to auth and check if they can handle it (in case phone auth is being used), see https://firebase.google.com/docs/auth/ios/phone-auth
      if (firebase._configured && FIRAuth.auth().canHandleNotification(notification)) {
        completionHandler(UIBackgroundFetchResult.NoData);
        return;
      }

      completionHandler(UIBackgroundFetchResult.NewData);
      handleRemoteNotification(app, notification);
    };
  }
}

firebase.addAppDelegateMethods = appDelegate => {
  // we need the launchOptions for this one so it's a bit hard to use the UIApplicationDidFinishLaunchingNotification pattern we're using for other things
  appDelegate.prototype.applicationDidFinishLaunchingWithOptions = (application, launchOptions) => {
    if (!firebase._configured) {
      firebase._configured = true;
      FIRApp.configure();
    }
    // If the app was terminated and the iOS is launching it in result of push notification tapped by the user, this will hold the notification data.
    if (launchOptions && typeof(FIRMessaging) !== "undefined") {
      const remoteNotification = launchOptions.objectForKey(UIApplicationLaunchOptionsRemoteNotificationKey);
      if (remoteNotification) {
        handleRemoteNotification(application, remoteNotification);
      }
    }
    // Firebase Facebook authentication
    if (typeof(FBSDKApplicationDelegate) !== "undefined") {
      FBSDKApplicationDelegate.sharedInstance().applicationDidFinishLaunchingWithOptions(application, launchOptions);
    }
    return true;
  };

  // there's no notification event to hook into for this one, so using the appDelegate
  if (typeof(FBSDKApplicationDelegate) !== "undefined" || typeof(GIDSignIn) !== "undefined" || typeof(FIRInvites) !== "undefined" || typeof(FIRDynamicLink) !== "undefined") {
    appDelegate.prototype.applicationOpenURLSourceApplicationAnnotation = (application, url, sourceApplication, annotation) => {
      let result = false;
      if (typeof(FBSDKApplicationDelegate) !== "undefined") {
        result = FBSDKApplicationDelegate.sharedInstance().applicationOpenURLSourceApplicationAnnotation(application, url, sourceApplication, annotation);
      }

      if (typeof(GIDSignIn) !== "undefined") {
        result = result || GIDSignIn.sharedInstance().handleURLSourceApplicationAnnotation(url, sourceApplication, annotation);
      }

      if (typeof(FIRInvites) !== "undefined") {
        const receivedInvite: FIRReceivedInvite = FIRInvites.handleURLSourceApplicationAnnotation(url, sourceApplication, annotation);
        if (receivedInvite) {
          console.log("Deep link from " + sourceApplication + ", Invite ID: " + receivedInvite.inviteId + ", App URL: " + receivedInvite.deepLink);
          firebase._cachedInvitation = {
            deepLink: receivedInvite.deepLink,
            matchType: receivedInvite.matchType,
            invitationId: receivedInvite.inviteId
          };
          result = true;
        }
      }

      if (typeof(FIRDynamicLink) !== "undefined") {
        const dynamicLink = FIRDynamicLinks.dynamicLinks().dynamicLinkFromCustomSchemeURL(url);
        if (dynamicLink) {
          console.log(">>> dynamicLink.url.absoluteString: " + dynamicLink.url.absoluteString);
          firebase._cachedDynamicLink = {
            url: dynamicLink.url.absoluteString,
            // matchConfidence: dynamicLink.matchConfidence,
            minimumAppVersion: dynamicLink.minimumAppVersion
          };
          result = true;
        }
      }

      return result;
    };
  }

  if (typeof(FBSDKApplicationDelegate) !== "undefined" || typeof(GIDSignIn) !== "undefined" || typeof(FIRDynamicLink) !== "undefined") {
    appDelegate.prototype.applicationOpenURLOptions = (application, url, options) => {
      let result = false;
      if (typeof(FBSDKApplicationDelegate) !== "undefined") {
        result = FBSDKApplicationDelegate.sharedInstance().applicationOpenURLSourceApplicationAnnotation(
            application,
            url,
            options.valueForKey(UIApplicationOpenURLOptionsSourceApplicationKey),
            options.valueForKey(UIApplicationOpenURLOptionsAnnotationKey));
      }

      if (typeof(GIDSignIn) !== "undefined") {
        result = result || GIDSignIn.sharedInstance().handleURLSourceApplicationAnnotation(
            url,
            options.valueForKey(UIApplicationOpenURLOptionsSourceApplicationKey),
            options.valueForKey(UIApplicationOpenURLOptionsAnnotationKey));
      }

      if (typeof(FIRDynamicLink) !== "undefined") {
        const dynamicLinks: FIRDynamicLinks = FIRDynamicLinks.dynamicLinks();
        const dynamicLink: FIRDynamicLink = dynamicLinks.dynamicLinkFromCustomSchemeURL(url);
        if (dynamicLink) {
          if (dynamicLink.url !== null) {
            console.log(">>> dynamicLink.url.absoluteString: " + dynamicLink.url.absoluteString);
            if (firebase._dynamicLinkCallback) {
              firebase._dynamicLinkCallback({
                url: dynamicLink.url.absoluteString,
                // matchConfidence: dynamicLink.matchConfidence,
                minimumAppVersion: dynamicLink.minimumAppVersion
              });
            } else {
              firebase._cachedDynamicLink = {
                url: dynamicLink.url.absoluteString,
                // matchConfidence: dynamicLink.matchConfidence,
                minimumAppVersion: dynamicLink.minimumAppVersion
              };
            }
            result = true;
          }
        }
      }
      return result;
    };
  }

  if (typeof(FIRDynamicLink) !== "undefined") {
    appDelegate.prototype.applicationContinueUserActivityRestorationHandler = (application, userActivity, restorationHandler) => {
      let result = false;

      if (userActivity.webpageURL) {
        // check for an email-link-login flow
        const fAuth = FIRAuth.auth();
        if (fAuth.isSignInWithEmailLink(userActivity.webpageURL.absoluteString)) {
          const rememberedEmail = firebase.getRememberedEmailForEmailLinkLogin();
          if (rememberedEmail !== undefined) {

            if (fAuth.currentUser) {
              const onCompletionLink = (result: FIRAuthDataResult, error: NSError) => {
                if (error) {
                  // ignore, and complete the email link sign in flow
                  fAuth.signInWithEmailLinkCompletion(rememberedEmail, userActivity.webpageURL.absoluteString, (authData: FIRAuthDataResult, error: NSError) => {
                    if (!error) {
                      firebase.notifyAuthStateListeners({
                        loggedIn: true,
                        user: toLoginResult(authData.user)
                      });
                    }
                  });
                } else {
                  // linking successful, so the user can now log in with either their email address, or however he logged in previously
                  firebase.notifyAuthStateListeners({
                    loggedIn: true,
                    user: toLoginResult(result.user)
                  });
                }
              };
              const fIRAuthCredential = FIREmailAuthProvider.credentialWithEmailLink(rememberedEmail, userActivity.webpageURL.absoluteString);
              fAuth.currentUser.linkAndRetrieveDataWithCredentialCompletion(fIRAuthCredential, onCompletionLink);

            } else {
              fAuth.signInWithEmailLinkCompletion(rememberedEmail, userActivity.webpageURL.absoluteString, (authData: FIRAuthDataResult, error: NSError) => {
                if (error) {
                  console.log(error.localizedDescription);
                } else {
                  firebase.notifyAuthStateListeners({
                    loggedIn: true,
                    user: toLoginResult(authData.user)
                  });
                }
              });
            }
          }
          result = true;

        } else {
          result = FIRDynamicLinks.dynamicLinks().handleUniversalLinkCompletion(userActivity.webpageURL, (dynamicLink, error) => {
            if (dynamicLink.url !== null) {
              if (firebase._dynamicLinkCallback) {
                firebase._dynamicLinkCallback({
                  url: dynamicLink.url.absoluteString,
                  // matchConfidence: dynamicLink.matchConfidence,
                  minimumAppVersion: dynamicLink.minimumAppVersion
                });
              } else {
                firebase._cachedDynamicLink = {
                  url: dynamicLink.url.absoluteString,
                  // matchConfidence: dynamicLink.matchConfidence,
                  minimumAppVersion: dynamicLink.minimumAppVersion
                };
              }
            }
          });
        }
      }
      return result;
    };
  }

  addBackgroundRemoteNotificationHandler(appDelegate);
};

firebase.fetchProvidersForEmail = email => {
  return new Promise((resolve, reject) => {
    try {
      if (typeof(email) !== "string") {
        reject("A parameter representing an email address is required.");
        return;
      }

      FIRAuth.auth().fetchProvidersForEmailCompletion(email, (providerNSArray, error) => {
        if (error) {
          reject(error.localizedDescription);
        } else {
          resolve(firebase.toJsObject(providerNSArray));
        }
      });
    } catch (ex) {
      console.log("Error in firebase.fetchProvidersForEmail: " + ex);
      reject(ex);
    }
  });
};

firebase.fetchSignInMethodsForEmail = email => {
  return new Promise((resolve, reject) => {
    try {
      if (typeof(email) !== "string") {
        reject("A parameter representing an email address is required.");
        return;
      }

      FIRAuth.auth().fetchSignInMethodsForEmailCompletion(email, (methodsNSArray, error) => {
        if (error) {
          reject(error.localizedDescription);
        } else {
          resolve(firebase.toJsObject(methodsNSArray));
        }
      });
    } catch (ex) {
      console.log("Error in firebase.fetchSignInMethodsForEmail: " + ex);
      reject(ex);
    }
  });
};

firebase.getCurrentPushToken = () => {
  return new Promise((resolve, reject) => {
    try {
      if (typeof(FIRMessaging) === "undefined") {
        reject("Enable FIRMessaging in Podfile first");
        return;
      }

      resolve(FIRMessaging.messaging().FCMToken);
    } catch (ex) {
      console.log("Error in firebase.getCurrentPushToken: " + ex);
      reject(ex);
    }
  });
};

firebase.addOnMessageReceivedCallback = callback => {
  return new Promise((resolve, reject) => {
    try {
      if (typeof(FIRMessaging) === "undefined") {
        reject("Enable FIRMessaging in Podfile first");
        return;
      }
      firebase._receivedNotificationCallback = callback;
      firebase._registerForRemoteNotifications();
      firebase._processPendingNotifications();

      resolve();
    } catch (ex) {
      console.log("Error in firebase.addOnMessageReceivedCallback: " + ex);
      reject(ex);
    }
  });
};

firebase.addOnDynamicLinkReceivedCallback = callback => {
  return new Promise((resolve, reject) => {
    try {
      if (typeof(FIRDynamicLink) === "undefined") {
        reject("Enable FIRInvites in the Podfile first");
        return;
      }

      firebase._dynamicLinkCallback = callback;

      // if the app was launched from a dynamic link, process it now
      if (firebase._cachedDynamicLink !== null) {
        callback(firebase._cachedDynamicLink);
        firebase._cachedDynamicLink = null;
      }

      resolve();
    } catch (ex) {
      console.log("Error in firebase.addOnDynamicLinkReceivedCallback: " + ex);
      reject(ex);
    }
  });
};

firebase.addOnPushTokenReceivedCallback = callback => {
  return new Promise((resolve, reject) => {
    try {
      if (typeof(FIRMessaging) === "undefined") {
        reject("Enable FIRMessaging in Podfile first");
        return;
      }
      firebase._receivedPushTokenCallback = callback;

      // may already be present
      if (firebase._pushToken) {
        callback(firebase._pushToken);
      }

      firebase._registerForRemoteNotifications();
      firebase._processPendingNotifications();

      resolve();
    } catch (ex) {
      console.log("Error in firebase.addOnPushTokenReceivedCallback: " + ex);
      reject(ex);
    }
  });
};

firebase.unregisterForPushNotifications = () => {
  return new Promise((resolve, reject) => {
    try {
      if (typeof(FIRMessaging) === "undefined") {
        reject("Enable FIRMessaging in Podfile first");
        return;
      }
      iOSUtils.getter(UIApplication, UIApplication.sharedApplication).unregisterForRemoteNotifications();
      resolve();
    } catch (ex) {
      console.log("Error in firebase.unregisterForPushNotifications: " + ex);
      reject(ex);
    }
  });
};

firebase._processPendingNotifications = () => {
  const app = iOSUtils.getter(UIApplication, UIApplication.sharedApplication);
  if (!app) {
    application.on("launch", () => {
      firebase._processPendingNotifications();
    });
    return;
  }
  if (firebase._receivedNotificationCallback !== null) {
    for (let p in firebase._pendingNotifications) {
      const userInfoJSON = firebase._pendingNotifications[p];
      // move the most relevant properties (if set) so it's according to the TS definition and aligned with Android
      if (userInfoJSON.aps && userInfoJSON.aps.alert) {
        userInfoJSON.title = userInfoJSON.aps.alert.title;
        userInfoJSON.body = userInfoJSON.aps.alert.body;
      }
      // also, to make the ts.d happy copy all properties to a data element
      if (!userInfoJSON.hasOwnProperty('data')) {
        userInfoJSON.data = {};
      }
      Object.keys(userInfoJSON).forEach((key) => {
        if (key !== 'data') userInfoJSON.data[key] = userInfoJSON[key];
      });

      // cleanup
      userInfoJSON.aps = undefined;
      firebase._receivedNotificationCallback(userInfoJSON);
    }
    firebase._pendingNotifications = [];
    app.applicationIconBadgeNumber = 0;
  }
};

firebase._messagingConnectWithCompletion = () => {
  return new Promise((resolve, reject) => {

    FIRMessaging.messaging().connectWithCompletion(error => {

      if (error) {
        // this is not fatal and it scares the hell out of ppl so not logging it
        // console.log("Firebase was unable to connect to FCM. Error: " + error);
        return reject(error);
      }

      firebase._messagingConnected = true;
      resolve();
    });

  });
};

firebase._onTokenRefreshNotification = token => {
  firebase._pushToken = token;

  if (firebase._receivedPushTokenCallback) {
    firebase._receivedPushTokenCallback(token);
  }

  firebase._messagingConnectWithCompletion();
};

firebase._registerForRemoteNotificationsRanThisSession = false;

firebase._registerForRemoteNotifications = () => {
  let app = iOSUtils.getter(UIApplication, UIApplication.sharedApplication);
  if (!app) {
    application.on("launch", () => {
      firebase._registerForRemoteNotifications();
    });
    return;
  }
  if (firebase._registerForRemoteNotificationsRanThisSession) {
    // ignore
    // return;
  }
  firebase._registerForRemoteNotificationsRanThisSession = true;

  if (parseInt(device.osVersion) >= 10) {
    const authorizationOptions = UNAuthorizationOptions.Alert | UNAuthorizationOptions.Sound | UNAuthorizationOptions.Badge;
    const curNotCenter = iOSUtils.getter(UNUserNotificationCenter, UNUserNotificationCenter.currentNotificationCenter);
    curNotCenter.requestAuthorizationWithOptionsCompletionHandler(authorizationOptions, (granted, error) => {
      if (!error) {
        if (app === null) {
          app = iOSUtils.getter(UIApplication, UIApplication.sharedApplication);
        }
        if (app !== null) {
          invokeOnRunLoop(() => {
            app.registerForRemoteNotifications();
          });
        }
      } else {
        console.log("Error requesting push notification auth: " + error);
      }
    });

    firebase._userNotificationCenterDelegate = UNUserNotificationCenterDelegateImpl.new().initWithCallback(unnotification => {
      // if the app is in the foreground then this method will receive the notification
      // if the app is in the background, applicationDidReceiveRemoteNotificationFetchCompletionHandler will receive it
      const userInfo = unnotification.request.content.userInfo;
      const userInfoJSON = firebase.toJsObject(userInfo);
      userInfoJSON.foreground = true;
      firebase._pendingNotifications.push(userInfoJSON);
      if (firebase._receivedNotificationCallback !== null) {
        firebase._processPendingNotifications();
      }
    });
    curNotCenter.delegate = firebase._userNotificationCenterDelegate;

    firebase._firebaseRemoteMessageDelegate = FIRMessagingDelegateImpl.new().initWithCallback((appDataDictionary: NSDictionary<any, any>) => {
      const userInfoJSON = firebase.toJsObject(appDataDictionary);
      firebase._pendingNotifications.push(userInfoJSON);

      const asJs = firebase.toJsObject(appDataDictionary.objectForKey("notification"));
      if (asJs) {
        userInfoJSON.title = asJs.title;
        userInfoJSON.body = asJs.body;
      }

      const app = iOSUtils.getter(UIApplication, UIApplication.sharedApplication);
      if (app.applicationState === UIApplicationState.Active) {
        userInfoJSON.foreground = true;
        if (firebase._receivedNotificationCallback !== null) {
          firebase._processPendingNotifications();
        }
      } else {
        userInfoJSON.foreground = false;
      }
    });
    FIRMessaging.messaging().delegate = firebase._firebaseRemoteMessageDelegate;

  } else {
    const notificationTypes = UIUserNotificationType.Alert | UIUserNotificationType.Badge | UIUserNotificationType.Sound | UIUserNotificationActivationMode.Background;
    const notificationSettings = UIUserNotificationSettings.settingsForTypesCategories(notificationTypes, null);
    invokeOnRunLoop(() => {
      app.registerForRemoteNotifications(); // prompts the user to accept notifications
    });
    app.registerUserNotificationSettings(notificationSettings);
  }
};

function getAppDelegate() {
  // Play nice with other plugins by not completely ignoring anything already added to the appdelegate
  if (application.ios.delegate === undefined) {
    class UIApplicationDelegateImpl extends UIResponder implements UIApplicationDelegate {
      public static ObjCProtocols = [UIApplicationDelegate];

      // static new(): UIApplicationDelegateImpl {
      //   return <UIApplicationDelegateImpl>super.new();
      // }
    }

    application.ios.delegate = UIApplicationDelegateImpl;
  }
  return application.ios.delegate;
}

// rather than hijacking the appDelegate for these we'll be a good citizen and listen to the notifications
function prepAppDelegate() {
  if (typeof(FIRMessaging) !== "undefined") {
    // see https://github.com/EddyVerbruggen/nativescript-plugin-firebase/issues/178 for why we're not using a constant here
    firebase._addObserver("com.firebase.iid.notif.refresh-token", notification => firebase._onTokenRefreshNotification(notification.object));

    firebase._addObserver(UIApplicationDidFinishLaunchingNotification, appNotification => {
      firebase._registerForRemoteNotifications();
    });

    firebase._addObserver(UIApplicationDidBecomeActiveNotification, appNotification => {
      firebase._processPendingNotifications();

      if (!firebase._messagingConnected) {
        firebase._messagingConnectWithCompletion();
      }
    });

    firebase._addObserver(UIApplicationDidEnterBackgroundNotification, appNotification => {
      // Firebase notifications (FCM)
      if (firebase._messagingConnected) {
        FIRMessaging.messaging().disconnect();
      }
    });

    firebase._addObserver(UIApplicationWillEnterForegroundNotification, appNotification => {
      // Firebase notifications (FCM)
      if (firebase._messagingConnected !== null) {
        FIRMessaging.messaging().connectWithCompletion(error => {
          if (!error) {
            firebase._messagingConnected = true;
          }
        });
      }
    });
  }
  firebase.addAppDelegateMethods(getAppDelegate());
}

prepAppDelegate();

firebase.toJsObject = objCObj => {
  if (objCObj === null || typeof objCObj !== "object") {
    return objCObj;
  }
  let node, key, i, l,
      oKeyArr = objCObj.allKeys;

  if (oKeyArr === undefined) {
    // array
    node = [];
    for (i = 0, l = objCObj.count; i < l; i++) {
      key = objCObj.objectAtIndex(i);
      node.push(firebase.toJsObject(key));
    }
  } else {
    // object
    node = {};
    for (i = 0, l = oKeyArr.count; i < l; i++) {
      key = oKeyArr.objectAtIndex(i);
      const val = objCObj.valueForKey(key);

      // Firestore can store nulls
      if (val === null) {
        node[key] = null;
        continue;
      }

      switch (getClass(val)) {
        case 'NSArray':
        case 'NSMutableArray':
          node[key] = firebase.toJsObject(val);
          break;
        case 'NSDictionary':
        case 'NSMutableDictionary':
          node[key] = firebase.toJsObject(val);
          break;
        case 'String':
          node[key] = String(val);
          break;
        case 'Boolean':
          node[key] = val;
          break;
        case 'Number':
        case 'NSDecimalNumber':
          node[key] = Number(String(val));
          break;
        case 'Date':
          node[key] = new Date(val);
          break;
        case 'FIRTimestamp':
          node[key] = val.dateValue();
          break;
        case 'FIRDocumentReference':
          const path = (<FIRDocumentReference>val).path;
          const lastSlashIndex = path.lastIndexOf("/");
          node[key] = firebase.firestore._getDocumentReference(val, path.substring(0, lastSlashIndex), path.substring(lastSlashIndex + 1));
          break;
        case 'FIRGeoPoint':
          node[key] = firebase.firestore.GeoPoint(
              (<FIRGeoPoint>val).latitude,
              (<FIRGeoPoint>val).longitude
          );
          break;
        default:
          console.log("Please report this at https://github.com/EddyVerbruggen/nativescript-plugin-firebase/issues: iOS toJsObject is missing a converter for class '" + getClass(val) + "'. Casting to String as a fallback.");
          node[key] = String(val);
      }
    }
  }
  return node;
};

firebase.getCallbackData = (type, snapshot: FIRDataSnapshot) => {
  return {
    type: type,
    key: snapshot.key,
    value: firebase.toJsObject(snapshot.value)
  };
};

firebase.authStateListener = null;

firebase.init = arg => {
  return new Promise((resolve, reject) => {
    if (firebase.initialized) {
      reject("Firebase already initialized");
    }
    firebase.initialized = true;

    try {
      try {
        // this is only available when the Realtime DB Pod is loaded
        if (typeof(FIRServerValue) !== "undefined") {
          firebase.ServerValue = {
            TIMESTAMP: FIRServerValue.timestamp()
          };
        }
      } catch (ignore) {
      }

      arg = arg || {};

      // if deeplinks are used, then for this scheme to work the use must have added the bundle as a scheme to their plist (this is in our docs)
      if (FIROptions.defaultOptions() !== null) {
        FIROptions.defaultOptions().deepLinkURLScheme = iOSUtils.getter(NSBundle, NSBundle.mainBundle).bundleIdentifier;
      }

      if (!firebase._configured) {
        firebase._configured = true;
        FIRApp.configure();
      }

      if (typeof(FIRDatabase) !== "undefined") {
        if (arg.persist) {
          FIRDatabase.database().persistenceEnabled = true;
        }
      }

      if (typeof(FIRFirestore) !== "undefined") {
        // Firestore has offline persistence enabled by default
        if (arg.persist === false) {
          const fIRFirestoreSettings = FIRFirestoreSettings.new();
          fIRFirestoreSettings.persistenceEnabled = false;
          fIRFirestoreSettings.timestampsInSnapshotsEnabled = true;
          FIRFirestore.firestore().settings = fIRFirestoreSettings;
        }
      }

      if (arg.iOSEmulatorFlush) {
        try {
          // Attempt to sign out before initializing, useful in case previous
          // project token is cached which leads to following type of error:
          // "[FirebaseDatabase] Authentication failed: invalid_token ..."
          FIRAuth.auth().signOut();
        } catch (signOutErr) {
          console.log('Sign out of Firebase error: ' + signOutErr);
        }
      }

      if (arg.onAuthStateChanged) {
        firebase.authStateListener = (auth, user) => {
          arg.onAuthStateChanged({
            loggedIn: user !== null,
            user: toLoginResult(user)
          });
        };
        FIRAuth.auth().addAuthStateDidChangeListener(firebase.authStateListener);
      }

      // Listen to auth state changes
      if (!firebase.authStateListener) {
        firebase.authStateListener = (auth, user) => {
          firebase.notifyAuthStateListeners({
            loggedIn: user !== null,
            user: toLoginResult(user)
          });
        };
        FIRAuth.auth().addAuthStateDidChangeListener(firebase.authStateListener);
      }

      // Firebase DynamicLink
      if (arg.onDynamicLinkCallback !== undefined) {
        firebase.addOnDynamicLinkReceivedCallback(arg.onDynamicLinkCallback);
      }

      // Facebook Auth
      if (typeof(FBSDKAppEvents) !== "undefined") {
        FBSDKAppEvents.activateApp();
      }

      // Firebase notifications (FCM)
      if (typeof(FIRMessaging) !== "undefined") {
        if (arg.onMessageReceivedCallback !== undefined || arg.onPushTokenReceivedCallback !== undefined) {
          if (arg.onMessageReceivedCallback !== undefined) {
            firebase.addOnMessageReceivedCallback(arg.onMessageReceivedCallback);
          }
          if (arg.onPushTokenReceivedCallback !== undefined) {
            firebase.addOnPushTokenReceivedCallback(arg.onPushTokenReceivedCallback);
          }
        }
      }

      // Firebase storage
      if (arg.storageBucket) {
        if (typeof(FIRStorage) === "undefined") {
          reject("Uncomment Storage in the plugin's Podfile first");
          return;
        }
        firebase.storageBucket = FIRStorage.storage().referenceForURL(arg.storageBucket);
      }

      resolve(typeof (FIRDatabase) !== "undefined" ? FIRDatabase.database().reference() : undefined);
    } catch (ex) {
      console.log("Error in firebase.init: " + ex);
      reject(ex);
    }
  });
};

// helps global app behavior (ie: orientation handling)
firebase.admob.bannerOptions = null;

firebase.admob.showBanner = arg => {
  return new Promise((resolve, reject) => {
    try {
      if (typeof(GADRequest) === "undefined") {
        reject("Uncomment AdMob in the plugin's Podfile first");
        return;
      }

      if (firebase.admob.adView !== null && firebase.admob.adView !== undefined) {
        firebase.admob.adView.removeFromSuperview();
        firebase.admob.adView = null;
      }

      firebase.admob.defaults.view = iOSUtils.getter(UIApplication, UIApplication.sharedApplication).keyWindow.rootViewController.view;
      const settings = firebase.merge(arg, firebase.admob.defaults);
      firebase.admob.bannerOptions = settings;
      const view = settings.view;
      const bannerType = firebase.admob._getBannerType(settings.size);

      const adWidth = bannerType.size.width === 0 ? view.frame.size.width : bannerType.size.width;
      const adHeight = bannerType.size.smartHeight ? bannerType.size.smartHeight : bannerType.size.height;

      const originX = (view.frame.size.width - adWidth) / 2;
      const originY = settings.margins.top > -1 ? settings.margins.top : (settings.margins.bottom > -1 ? view.frame.size.height - adHeight - settings.margins.bottom : 0.0);
      const origin = CGPointMake(originX, originY);
      firebase.admob.adView = GADBannerView.alloc().initWithAdSizeOrigin(bannerType, origin);

      firebase.admob.adView.adUnitID = settings.iosBannerId;

      const adRequest = GADRequest.request();

      if (settings.testing) {
        let testDevices: any = [];
        try {
          testDevices.push(kGADSimulatorID);
        } catch (ignore) {
          // can happen on a real device
        }
        if (settings.iosTestDeviceIds) {
          testDevices = testDevices.concat(settings.iosTestDeviceIds);
        }
        adRequest.testDevices = testDevices;
      }

      if (settings.keywords !== undefined) {
        adRequest.keywords = settings.keywords;
      }

      firebase.admob.adView.rootViewController = iOSUtils.getter(UIApplication, UIApplication.sharedApplication).keyWindow.rootViewController;
      // var statusbarFrame = iOSUtils.getter(UIApplication, UIApplication.sharedApplication).statusBarFrame;

      firebase.admob.adView.loadRequest(adRequest);

      // TODO consider listening to delegate features like 'ad loaded' (Android resolves when the banner is actually showing)
      // adView.delegate = self;

      view.addSubview(firebase.admob.adView);

      // support rotation events
      // tear down first if this had been called already to avoid multiple event bindings
      application.off(application.orientationChangedEvent, firebase.admob.orientationHandler);
      application.on(application.orientationChangedEvent, firebase.admob.orientationHandler);

      resolve();
    } catch (ex) {
      console.log("Error in firebase.admob.showBanner: " + ex);
      reject(ex);
    }
  });
};

firebase.admob.orientationHandler = data => {
  if (firebase.admob.adView !== null) {
    firebase.admob.hideBanner().then(res => {
      try {
        firebase.admob.showBanner(firebase.admob.bannerOptions || firebase.admob.defaults);
      } catch (err) {
        console.log("Error in orientationHandler - firebase.admob.showBanner: " + err);
      }
    }, err => {
      console.log("Error in orientationHandler - firebase.admob.hideBanner: " + err);
    });
  }
};

firebase.admob.showInterstitial = arg => {
  return new Promise((resolve, reject) => {
    try {
      if (typeof(GADRequest) === "undefined") {
        reject("Uncomment AdMob in the plugin's Podfile first");
        return;
      }

      const settings = firebase.merge(arg, firebase.admob.defaults);
      firebase.admob.interstitialView = GADInterstitial.alloc().initWithAdUnitID(settings.iosInterstitialId);

      // with interstitials you MUST wait for the ad to load before showing it, so requiring this delegate
      let delegate = GADInterstitialDelegateImpl.new().initWithCallback((ad: GADInterstitial, error: GADRequestError) => {
        if (error) {
          reject(error.localizedDescription);
        } else {
          // now we can safely show it
          firebase.admob.interstitialView.presentFromRootViewController(iOSUtils.getter(UIApplication, UIApplication.sharedApplication).keyWindow.rootViewController);
          resolve();
        }
        CFRelease(delegate);
        delegate = undefined;
      });
      // we're leaving the app to switch to Google's OAuth screen, so making sure this is retained
      CFRetain(delegate);
      firebase.admob.interstitialView.delegate = delegate;

      const adRequest = GADRequest.request();

      if (settings.testing) {
        let testDevices: any = [];
        try {
          testDevices.push(kGADSimulatorID);
        } catch (ignore) {
          // can happen on a real device
        }
        if (settings.iosTestDeviceIds) {
          testDevices = testDevices.concat(settings.iosTestDeviceIds);
        }
        adRequest.testDevices = testDevices;
      }

      firebase.admob.interstitialView.loadRequest(adRequest);
    } catch (ex) {
      console.log("Error in firebase.admob.showInterstitial: " + ex);
      reject(ex);
    }
  });
};

firebase.admob.hideBanner = () => {
  return new Promise((resolve, reject) => {
    try {
      if (firebase.admob.adView !== null) {
        // adView.delegate = null;
        firebase.admob.adView.removeFromSuperview();
        firebase.admob.adView = null;
      }
      resolve();
    } catch (ex) {
      console.log("Error in firebase.admob.hideBanner: " + ex);
      reject(ex);
    }
  });
};

firebase.admob._getBannerType = size => {
  // see nativescript-admob's iOS sourcecode for why we're not using SDK-provided constants here
  if (size === firebase.admob.AD_SIZE.BANNER) {
    // return kGADAdSizeBanner;
    return {"size": {"width": 320, "height": 50}, "flags": 0};
  } else if (size === firebase.admob.AD_SIZE.LARGE_BANNER) {
    // return kGADAdSizeLargeBanner;
    return {"size": {"width": 320, "height": 100}, "flags": 0};
  } else if (size === firebase.admob.AD_SIZE.MEDIUM_RECTANGLE) {
    // return kGADAdSizeMediumRectangle;
    return {"size": {"width": 300, "height": 250}, "flags": 0};
  } else if (size === firebase.admob.AD_SIZE.FULL_BANNER) {
    // return kGADAdSizeFullBanner;
    return {"size": {"width": 468, "height": 60}, "flags": 0};
  } else if (size === firebase.admob.AD_SIZE.LEADERBOARD) {
    // return kGADAdSizeLeaderboard;
    return {"size": {"width": 728, "height": 90}, "flags": 0};
  } else if (size === firebase.admob.AD_SIZE.SKYSCRAPER) {
    // return kGADAdSizeSkyscraper;
    return {"size": {"width": 120, "height": 600}, "flags": 0};
  } else if (size === firebase.admob.AD_SIZE.SMART_BANNER || size === firebase.admob.AD_SIZE.FLUID) {
    const orientation = iOSUtils.getter(UIDevice, UIDevice.currentDevice).orientation;
    const isIPad = device.deviceType === DeviceType.Tablet;
    if (orientation === UIDeviceOrientation.Portrait || orientation === UIDeviceOrientation.PortraitUpsideDown) {
      // return kGADAdSizeSmartBannerPortrait;
      return {"size": {"width": 0, "height": 0, "smartHeight": isIPad ? 90 : 50}, "flags": 18};
    } else {
      // return kGADAdSizeSmartBannerLandscape;
      return {"size": {"width": 0, "height": 0, "smartHeight": isIPad ? 90 : 32}, "flags": 26};
    }
  } else {
    // return kGADAdSizeInvalid;
    return {"size": {"width": -1, "height": -1}, "flags": 0};
  }
};

firebase.getRemoteConfig = arg => {
  return new Promise((resolve, reject) => {
    try {
      if (typeof(FIRRemoteConfig) === "undefined") {
        reject("Uncomment RemoteConfig in the plugin's Podfile first");
        return;
      }

      if (arg.properties === undefined) {
        reject("Argument 'properties' is missing");
        return;
      }

      // Get a Remote Config object instance
      const firebaseRemoteConfig = FIRRemoteConfig.remoteConfig();

      // Enable developer mode to allow for frequent refreshes of the cache
      firebaseRemoteConfig.configSettings = new FIRRemoteConfigSettings({developerModeEnabled: arg.developerMode || false});

      const dic: any = NSMutableDictionary.new();
      for (let p in arg.properties) {
        const prop = arg.properties[p];
        if (prop.default !== undefined) {
          dic.setObjectForKey(prop.default, prop.key);
        }
      }
      firebaseRemoteConfig.setDefaults(dic);

      const onCompletion = (remoteConfigFetchStatus, error) => {
        if (remoteConfigFetchStatus === FIRRemoteConfigFetchStatus.Success ||
            remoteConfigFetchStatus === FIRRemoteConfigFetchStatus.Throttled) {

          const activated = firebaseRemoteConfig.activateFetched();

          const result = {
            lastFetch: firebaseRemoteConfig.lastFetchTime,
            throttled: remoteConfigFetchStatus === FIRRemoteConfigFetchStatus.Throttled,
            properties: {}
          };

          for (let p in arg.properties) {
            const prop = arg.properties[p];
            const key = prop.key;
            const value = firebaseRemoteConfig.configValueForKey(key).stringValue;
            // we could have the user pass in the type but this seems easier to use
            result.properties[key] = firebase.strongTypeify(value);
          }
          resolve(result);

        } else {
          reject(error.localizedDescription);
        }
      };

      // default 12 hours, just like the SDK does
      const expirationDuration = arg.cacheExpirationSeconds || 43200;

      firebaseRemoteConfig.fetchWithExpirationDurationCompletionHandler(expirationDuration, onCompletion);
    } catch (ex) {
      console.log("Error in firebase.getRemoteConfig: " + ex);
      reject(ex);
    }
  });
};

firebase.getCurrentUser = arg => {
  return new Promise((resolve, reject) => {
    try {
      const fAuth = FIRAuth.auth();
      if (fAuth === null) {
        reject("Run init() first!");
        return;
      }

      const user = fAuth.currentUser;
      if (user) {
        resolve(toLoginResult(user));
      } else {
        reject();
      }
    } catch (ex) {
      console.log("Error in firebase.getCurrentUser: " + ex);
      reject(ex);
    }
  });
};

firebase.sendEmailVerification = () => {
  return new Promise((resolve, reject) => {
    try {
      const fAuth = FIRAuth.auth();
      if (fAuth === null) {
        reject("Run init() first!");
        return;
      }

      const user = fAuth.currentUser;
      if (user) {
        const onCompletion = error => {
          if (error) {
            reject(error.localizedDescription);
          } else {
            resolve(true);
          }
        };
        user.sendEmailVerificationWithCompletion(onCompletion);
      } else {
        reject("Log in first");
      }
    } catch (ex) {
      console.log("Error in firebase.sendEmailVerification: " + ex);
      reject(ex);
    }
  });
};

firebase.logout = arg => {
  return new Promise((resolve, reject) => {
    try {
      FIRAuth.auth().signOut();

      // also disconnect from Google otherwise ppl can't connect with a different account
      if (typeof(GIDSignIn) !== "undefined") {
        GIDSignIn.sharedInstance().disconnect();
      }

      if (typeof(FBSDKLoginManager) !== "undefined") {
        FBSDKLoginManager.alloc().logOut();
      }

      resolve();
    } catch (ex) {
      console.log("Error in firebase.logout: " + ex);
      reject(ex);
    }
  });
};

function toLoginResult(user, additionalUserInfo?: FIRAdditionalUserInfo): User {
  if (!user) {
    return null;
  }

  const providers = [];
  if (user.providerData) {
    for (let i = 0, l = user.providerData.count; i < l; i++) {
      const firUserInfo = user.providerData.objectAtIndex(i);
      const pid = firUserInfo.valueForKey("providerID");
      // the app may have dropped Facebook support, so check if the native class is still there
      if (pid === 'facebook.com' && typeof(FBSDKAccessToken) !== "undefined") { // FIRFacebookAuthProviderID
        const fbCurrentAccessToken = FBSDKAccessToken.currentAccessToken();
        providers.push({id: pid, token: fbCurrentAccessToken ? fbCurrentAccessToken.tokenString : null});
      } else {
        providers.push({id: pid});
      }
    }
  }

  const loginResult: User = {
    uid: user.uid,
    anonymous: user.anonymous,
    isAnonymous: user.anonymous,
    // provider: user.providerID, // always 'Firebase'
    providers: providers,
    profileImageURL: user.photoURL ? user.photoURL.absoluteString : null,
    email: user.email,
    emailVerified: user.emailVerified,
    name: user.displayName,
    phoneNumber: user.phoneNumber,
    refreshToken: user.refreshToken,
    metadata: {
      creationTimestamp: user.metadata.creationDate as Date,
      lastSignInTimestamp: user.metadata.lastSignInDate as Date
    }
  };

  if (additionalUserInfo) {
    loginResult.additionalUserInfo = {
      providerId: additionalUserInfo.providerID,
      username: additionalUserInfo.username,
      isNewUser: additionalUserInfo.newUser,
      profile: firebase.toJsObject(additionalUserInfo.profile)
    };
  }

  return loginResult;
}

firebase.getAuthToken = arg => {
  return new Promise((resolve, reject) => {
    try {
      const fAuth = FIRAuth.auth();
      if (fAuth === null) {
        reject("Run init() first!");
        return;
      }

      const user = fAuth.currentUser;
      if (user) {
        const onCompletion = (token, error) => {
          if (error) {
            reject(error.localizedDescription);
          } else {
            resolve(token);
          }
        };
        user.getIDTokenForcingRefreshCompletion(arg.forceRefresh, onCompletion);
      } else {
        reject("Log in first");
      }
    } catch (ex) {
      console.log("Error in firebase.getAuthToken: " + ex);
      reject(ex);
    }
  });
};

firebase.login = arg => {
  return new Promise((resolve, reject) => {
    try {
      const onCompletionWithAuthResult = (authResult: FIRAuthDataResult, error?: NSError) => {
        if (error) {
          // also disconnect from Google otherwise ppl can't connect with a different account
          if (typeof(GIDSignIn) !== "undefined") {
            GIDSignIn.sharedInstance().disconnect();
          }
          reject(error.localizedDescription);
        } else {
          resolve(toLoginResult(authResult && authResult.user, authResult && authResult.additionalUserInfo));

          firebase.notifyAuthStateListeners({
            loggedIn: true,
            user: toLoginResult(authResult.user)
          });
        }
      };

      const fAuth = FIRAuth.auth();
      if (fAuth === null) {
        reject("Run init() first!");
        return;
      }

      firebase.moveLoginOptionsToObjects(arg);

      if (arg.type === firebase.LoginType.ANONYMOUS) {
        fAuth.signInAnonymouslyWithCompletion(onCompletionWithAuthResult);

      } else if (arg.type === firebase.LoginType.PASSWORD) {
        if (!arg.passwordOptions || !arg.passwordOptions.email || !arg.passwordOptions.password) {
          reject("Auth type PASSWORD requires an 'passwordOptions.email' and 'passwordOptions.password' argument");
          return;
        }

        const fIRAuthCredential = FIREmailAuthProvider.credentialWithEmailPassword(arg.passwordOptions.email, arg.passwordOptions.password);
        if (fAuth.currentUser) {
          // link credential, note that you only want to do this if this user doesn't already use fb as an auth provider
          const onCompletionLink = (authData: FIRAuthDataResult, error: NSError) => {
            if (error) {
              // ignore, as this one was probably already linked, so just return the user
              log("--- linking error: " + error.localizedDescription);
              fAuth.signInAndRetrieveDataWithCredentialCompletion(fIRAuthCredential, onCompletionWithAuthResult);
            } else {
              onCompletionWithAuthResult(authData, error);
            }
          };
          fAuth.currentUser.linkAndRetrieveDataWithCredentialCompletion(fIRAuthCredential, onCompletionLink);

        } else {
          fAuth.signInWithEmailPasswordCompletion(arg.passwordOptions.email, arg.passwordOptions.password, onCompletionWithAuthResult);
        }

      } else if (arg.type === firebase.LoginType.EMAIL_LINK) {
        if (!arg.emailLinkOptions || !arg.emailLinkOptions.email) {
          reject("Auth type EMAIL_LINK requires an 'emailLinkOptions.email' argument");
          return;
        }

        if (!arg.emailLinkOptions.url) {
          reject("Auth type EMAIL_LINK requires an 'emailLinkOptions.url' argument");
          return;
        }

        const firActionCodeSettings = FIRActionCodeSettings.new();
        // This 'continue URL' is what's emailed to the receiver, and the domain must be whitelisted in the Firebase console
        firActionCodeSettings.URL = NSURL.URLWithString(arg.emailLinkOptions.url);
        // The sign-in operation has to always be completed in the app.
        firActionCodeSettings.handleCodeInApp = true;
        firActionCodeSettings.setIOSBundleID(arg.emailLinkOptions.iOS ? arg.emailLinkOptions.iOS.bundleId : NSBundle.mainBundle.bundleIdentifier);
        firActionCodeSettings.setAndroidPackageNameInstallIfNotAvailableMinimumVersion(
            arg.emailLinkOptions.android ? arg.emailLinkOptions.android.packageName : NSBundle.mainBundle.bundleIdentifier,
            arg.emailLinkOptions.android ? arg.emailLinkOptions.android.installApp || false : false,
            arg.emailLinkOptions.android ? arg.emailLinkOptions.android.minimumVersion || "1" : "1");
        fAuth.sendSignInLinkToEmailActionCodeSettingsCompletion(
            arg.emailLinkOptions.email,
            firActionCodeSettings,
            (error: NSError) => {
              if (error) {
                reject(error.localizedDescription);
                return;
              }
              // The link was successfully sent.
              // Save the email locally so you don't need to ask the user for it again if they open the link on the same device.
              firebase.rememberEmailForEmailLinkLogin(arg.emailLinkOptions.email);
              resolve();
            }
        );

      } else if (arg.type === firebase.LoginType.PHONE) {
        // https://firebase.google.com/docs/auth/ios/phone-auth
        if (!arg.phoneOptions || !arg.phoneOptions.phoneNumber) {
          reject("Auth type PHONE requires a 'phoneOptions.phoneNumber' argument");
          return;
        }

        FIRPhoneAuthProvider.provider().verifyPhoneNumberUIDelegateCompletion(arg.phoneOptions.phoneNumber, null, (verificationID: string, error: NSError) => {
          if (error) {
            reject(error.localizedDescription);
            return;
          }

          firebase.requestPhoneAuthVerificationCode(userResponse => {
            const fIRAuthCredential = FIRPhoneAuthProvider.provider().credentialWithVerificationIDVerificationCode(verificationID, userResponse);
            if (fAuth.currentUser) {
              const onCompletionLink = (authData: FIRAuthDataResult, error: NSError) => {
                if (error) {
                  // ignore, as this one was probably already linked, so just return the user
                  fAuth.signInAndRetrieveDataWithCredentialCompletion(fIRAuthCredential, onCompletionWithAuthResult);
                } else {
                  onCompletionWithAuthResult(authData, error);
                }
              };
              fAuth.currentUser.linkAndRetrieveDataWithCredentialCompletion(fIRAuthCredential, onCompletionLink);
            } else {
              fAuth.signInAndRetrieveDataWithCredentialCompletion(fIRAuthCredential, onCompletionWithAuthResult);
            }
          }, arg.phoneOptions.verificationPrompt);
        });

      } else if (arg.type === firebase.LoginType.CUSTOM) {
        if (!arg.customOptions || (!arg.customOptions.token && !arg.customOptions.tokenProviderFn)) {
          reject("Auth type CUSTOM requires a 'customOptions.token' or 'customOptions.tokenProviderFn' argument");
          return;
        }

        if (arg.customOptions.token) {
          fAuth.signInAndRetrieveDataWithCustomTokenCompletion(arg.customOptions.token, onCompletionWithAuthResult);
        } else if (arg.customOptions.tokenProviderFn) {
          arg.customOptions.tokenProviderFn()
              .then(
                  token => {
                    fAuth.signInAndRetrieveDataWithCustomTokenCompletion(token, onCompletionWithAuthResult);
                  },
                  error => {
                    reject(error);
                  }
              );
        }

      } else if (arg.type === firebase.LoginType.FACEBOOK) {
        if (typeof (FBSDKLoginManager) === "undefined") {
          reject("Facebook SDK not installed - see Podfile");
          return;
        }

        const onFacebookCompletion = (fbSDKLoginManagerLoginResult: FBSDKLoginManagerLoginResult, error: NSError) => {
          if (error) {
            console.log("Facebook login error " + error);
            reject(error.localizedDescription);
          } else if (fbSDKLoginManagerLoginResult.isCancelled) {
            reject("login cancelled");
          } else {
            // headless facebook auth
            // var fIRAuthCredential = FIRFacebookAuthProvider.credentialWithAccessToken(fbSDKLoginManagerLoginResult.token.tokenString);
            const fIRAuthCredential = FIRFacebookAuthProvider.credentialWithAccessToken(FBSDKAccessToken.currentAccessToken().tokenString);
            if (fAuth.currentUser) {
              // link credential, note that you only want to do this if this user doesn't already use fb as an auth provider
              const onCompletionLink = (authData: FIRAuthDataResult, error: NSError) => {
                if (error) {
                  // ignore, as this one was probably already linked, so just return the user
                  log("--- linking error: " + error.localizedDescription);
                  fAuth.signInAndRetrieveDataWithCredentialCompletion(fIRAuthCredential, onCompletionWithAuthResult);
                } else {
                  onCompletionWithAuthResult(authData);
                }
              };
              fAuth.currentUser.linkAndRetrieveDataWithCredentialCompletion(fIRAuthCredential, onCompletionLink);

            } else {
              fAuth.signInAndRetrieveDataWithCredentialCompletion(fIRAuthCredential, onCompletionWithAuthResult);
            }
          }
        };

        // this requires you to set the appid and customurlscheme in app_resources/.plist
        const fbSDKLoginManager = FBSDKLoginManager.new();
        // fbSDKLoginManager.loginBehavior = FBSDKLoginBehavior.Web;
        let scope: any = ["public_profile", "email"];

        if (arg.facebookOptions && arg.facebookOptions.scope) {
          scope = arg.facebookOptions.scope;
        }

        fbSDKLoginManager.logInWithReadPermissionsFromViewControllerHandler(
            scope,
            null, // the viewcontroller param can be null since by default topmost is taken
            onFacebookCompletion);

      } else if (arg.type === firebase.LoginType.GOOGLE) {
        if (typeof (GIDSignIn) === "undefined") {
          reject("Google Sign In not installed - see Podfile");
          return;
        }

        const sIn = GIDSignIn.sharedInstance();
        // allow custom controller for variety of use cases
        sIn.uiDelegate = arg.ios && arg.ios.controller ? arg.ios.controller : application.ios.rootController;
        sIn.clientID = FIRApp.defaultApp().options.clientID;

        if (arg.googleOptions && arg.googleOptions.hostedDomain) {
          sIn.hostedDomain = arg.googleOptions.hostedDomain;
        }

        let delegate = GIDSignInDelegateImpl.new().initWithCallback((user: GIDGoogleUser, error: NSError) => {
          if (error === null) {
            // Get a Google ID token and Google access token from the GIDAuthentication object and exchange them for a Firebase credential
            firebase._gIDAuthentication = user.authentication;
            const fIRAuthCredential = FIRGoogleAuthProvider.credentialWithIDTokenAccessToken(firebase._gIDAuthentication.idToken, firebase._gIDAuthentication.accessToken);

            // Finally, authenticate with Firebase using the credential
            if (fAuth.currentUser) {
              // link credential, note that you only want to do this if this user doesn't already use Google as an auth provider
              const onCompletionLink = (user, error) => {
                if (error) {
                  // ignore, as this one was probably already linked, so just return the user
                  fAuth.signInAndRetrieveDataWithCredentialCompletion(fIRAuthCredential, onCompletionWithAuthResult);
                } else {
                  onCompletionWithAuthResult(user);
                }
              };
              fAuth.currentUser.linkAndRetrieveDataWithCredentialCompletion(fIRAuthCredential, onCompletionLink);

            } else {
              fAuth.signInAndRetrieveDataWithCredentialCompletion(fIRAuthCredential, onCompletionWithAuthResult);
            }

          } else {
            reject(error.localizedDescription);
          }
          CFRelease(delegate);
          delegate = undefined;
        });

        CFRetain(delegate);
        sIn.delegate = delegate;
        sIn.signIn();
      } else {
        reject("Unsupported auth type: " + arg.type);
      }
    } catch (ex) {
      console.log("Error in firebase.login: " + ex);
      reject(ex);
    }
  });
};

firebase.reauthenticate = arg => {
  return new Promise((resolve, reject) => {
    try {
      const fAuth = FIRAuth.auth();
      if (fAuth === null) {
        reject("Run init() first!");
        return;
      }

      const user = fAuth.currentUser;
      if (user === null) {
        reject("no current user");
        return;
      }

      firebase.moveLoginOptionsToObjects(arg);

      let authCredential = null;
      if (arg.type === firebase.LoginType.PASSWORD) {
        if (!arg.passwordOptions || !arg.passwordOptions.email || !arg.passwordOptions.password) {
          reject("Auth type PASSWORD requires an 'passwordOptions.email' and 'passwordOptions.password' argument");
          return;
        }
        authCredential = FIREmailAuthProvider.credentialWithEmailPassword(arg.passwordOptions.email, arg.passwordOptions.password);

      } else if (arg.type === firebase.LoginType.GOOGLE) {
        if (!firebase._gIDAuthentication) {
          reject("Not currently logged in with Google");
          return;
        }
        authCredential = FIRGoogleAuthProvider.credentialWithIDTokenAccessToken(firebase._gIDAuthentication.idToken, firebase._gIDAuthentication.accessToken);

      } else if (arg.type === firebase.LoginType.FACEBOOK) {
        const currentAccessToken = FBSDKAccessToken.currentAccessToken();
        if (!currentAccessToken) {
          reject("Not currently logged in with Facebook");
          return;
        }
        authCredential = FIRFacebookAuthProvider.credentialWithAccessToken(currentAccessToken.tokenString);
      }

      if (authCredential === null) {
        reject("arg.type should be one of LoginType.PASSWORD | LoginType.GOOGLE | LoginType.FACEBOOK");
        return;
      }

      const onCompletion = error => {
        if (error) {
          reject(error.localizedDescription);

        } else {
          resolve();
        }
      };
      user.reauthenticateWithCredentialCompletion(authCredential, onCompletion);

    } catch (ex) {
      console.log("Error in firebase.reauthenticate: " + ex);
      reject(ex);
    }
  });
};

firebase.reloadUser = () => {
  return new Promise((resolve, reject) => {
    try {
      const user = FIRAuth.auth().currentUser;

      if (user === null) {
        reject("no current user");
        return;
      }

      const onCompletion = error => {
        if (error) {
          reject(error.localizedDescription);
        } else {
          resolve();
        }
      };

      user.reloadWithCompletion(onCompletion);
    } catch (ex) {
      console.log("Error in firebase.reloadUser: " + ex);
      reject(ex);
    }
  });
};

firebase.resetPassword = arg => {
  return new Promise((resolve, reject) => {
    try {
      const onCompletion = error => {
        if (error) {
          reject(error.localizedDescription);
        } else {
          resolve();
        }
      };

      if (!arg.email) {
        reject("Resetting a password requires an email argument");
      } else {
        FIRAuth.auth().sendPasswordResetWithEmailCompletion(arg.email, onCompletion);
      }
    } catch (ex) {
      console.log("Error in firebase.resetPassword: " + ex);
      reject(ex);
    }
  });
};

firebase.changePassword = arg => {
  return new Promise((resolve, reject) => {
    try {
      const onCompletion = error => {
        if (error) {
          reject(error.localizedDescription);
        } else {
          resolve();
        }
      };

      if (!arg.email || !arg.oldPassword || !arg.newPassword) {
        reject("Changing a password requires an email and an oldPassword and a newPassword arguments");
      } else {
        const user = FIRAuth.auth().currentUser;
        if (user === null) {
          reject("no current user");
        } else {
          user.updatePasswordCompletion(arg.newPassword, onCompletion);
        }
      }
    } catch (ex) {
      console.log("Error in firebase.changePassword: " + ex);
      reject(ex);
    }
  });
};

firebase.createUser = arg => {
  return new Promise((resolve, reject) => {
    try {
      const onCompletion = (authResult: FIRAuthDataResult, error: NSError) => {
        if (error) {
          reject(error.localizedDescription);
        } else {
          resolve(toLoginResult(authResult.user, authResult.additionalUserInfo));
        }
      };

      if (!arg.email || !arg.password) {
        reject("Creating a user requires an email and password argument");
      } else {
        // instance.createUserPasswordWithValueCompletionBlock(arg.email, arg.password, onCompletion);
        FIRAuth.auth().createUserWithEmailPasswordCompletion(arg.email, arg.password, onCompletion);
      }
    } catch (ex) {
      console.log("Error in firebase.createUser: " + ex);
      reject(ex);
    }
  });
};

firebase.deleteUser = arg => {
  return new Promise((resolve, reject) => {
    try {
      const user = FIRAuth.auth().currentUser;
      if (user === null) {
        reject("no current user");
        return;
      }

      const onCompletion = error => {
        if (error) {
          reject(error.localizedDescription);
        } else {
          resolve();
        }
      };

      user.deleteWithCompletion(onCompletion);
    } catch (ex) {
      console.log("Error in firebase.deleteUser: " + ex);
      reject(ex);
    }
  });
};

firebase.updateProfile = arg => {
  return new Promise((resolve, reject) => {
    try {
      const onCompletion = error => {
        if (error) {
          reject(error.localizedDescription);
        } else {
          resolve();
        }
      };

      const fAuth = FIRAuth.auth();
      if (fAuth === null) {
        reject("Run init() first!");
        return;
      }

      if (!arg.displayName && !arg.photoURL) {
        reject("Updating a profile requires a displayName and / or a photoURL argument");
      } else {
        const user = fAuth.currentUser;
        if (user) {
          const changeRequest = user.profileChangeRequest();
          changeRequest.displayName = arg.displayName;
          changeRequest.photoURL = NSURL.URLWithString(arg.photoURL);
          changeRequest.commitChangesWithCompletion(onCompletion);
        } else {
          reject();
        }
      }
    } catch (ex) {
      console.log("Error in firebase.updateProfile: " + ex);
      reject(ex);
    }
  });
};

firebase._addObservers = (to, updateCallback) => {
  const listeners = [];
  listeners.push(to.observeEventTypeWithBlock(FIRDataEventType.ChildAdded, snapshot => {
    updateCallback(firebase.getCallbackData('ChildAdded', snapshot));
  }));
  listeners.push(to.observeEventTypeWithBlock(FIRDataEventType.ChildRemoved, snapshot => {
    updateCallback(firebase.getCallbackData('ChildRemoved', snapshot));
  }));
  listeners.push(to.observeEventTypeWithBlock(FIRDataEventType.ChildChanged, snapshot => {
    updateCallback(firebase.getCallbackData('ChildChanged', snapshot));
  }));
  listeners.push(to.observeEventTypeWithBlock(FIRDataEventType.ChildMoved, snapshot => {
    updateCallback(firebase.getCallbackData('ChildMoved', snapshot));
  }));
  return listeners;
};

firebase.keepInSync = (path, switchOn) => {
  return new Promise((resolve, reject) => {
    try {
      const where = FIRDatabase.database().reference().childByAppendingPath(path);
      where.keepSynced(switchOn);
      resolve();
    } catch (ex) {
      console.log("Error in firebase.keepInSync: " + ex);
      reject(ex);
    }
  });
};

firebase.addChildEventListener = (updateCallback, path) => {
  return new Promise((resolve, reject) => {
    try {
      const where = path === undefined ? FIRDatabase.database().reference() : FIRDatabase.database().reference().childByAppendingPath(path);
      resolve({
        path: path,
        listeners: firebase._addObservers(where, updateCallback)
      });
    } catch (ex) {
      console.log("Error in firebase.addChildEventListener: " + ex);
      reject(ex);
    }
  });
};

firebase.addValueEventListener = (updateCallback, path) => {
  return new Promise((resolve, reject) => {
    try {
      const where = path === undefined ? FIRDatabase.database().reference() : FIRDatabase.database().reference().childByAppendingPath(path);
      const listener = where.observeEventTypeWithBlockWithCancelBlock(
          FIRDataEventType.Value,
          snapshot => {
            updateCallback(firebase.getCallbackData('ValueChanged', snapshot));
          },
          firebaseError => {
            updateCallback({
              error: firebaseError.localizedDescription
            });
          });
      resolve({
        path: path,
        listeners: [listener]
      });
    } catch (ex) {
      console.log("Error in firebase.addChildEventListener: " + ex);
      reject(ex);
    }
  });
};

firebase.getValue = path => {
  return new Promise((resolve, reject) => {
    try {
      const where = path === undefined ? FIRDatabase.database().reference() : FIRDatabase.database().reference().childByAppendingPath(path);
      const listener = where.observeSingleEventOfTypeWithBlockWithCancelBlock(
          FIRDataEventType.Value,
          snapshot => {
            resolve(firebase.getCallbackData('ValueChanged', snapshot));
          },
          firebaseError => {
            reject(firebaseError.localizedDescription);
          });
    } catch (ex) {
      console.log("Error in firebase.getValue: " + ex);
      reject(ex);
    }
  });
};

firebase.removeEventListeners = (listeners, path) => {
  return new Promise((resolve, reject) => {
    try {
      const where = path === undefined ? FIRDatabase.database().reference() : FIRDatabase.database().reference().childByAppendingPath(path);
      for (let i = 0; i < listeners.length; i++) {
        const listener = listeners[i];
        where.removeObserverWithHandle(listener);
      }
      resolve();
    } catch (ex) {
      console.log("Error in firebase.removeEventListeners: " + ex);
      reject(ex);
    }
  });
};

firebase.push = (path, val) => {
  return new Promise((resolve, reject) => {
    try {
      const ref = FIRDatabase.database().reference().childByAppendingPath(path).childByAutoId();
      ref.setValueWithCompletionBlock(val, (error: NSError, dbRef: FIRDatabaseReference) => {
        error ? reject(error.localizedDescription) : resolve({key: ref.key});
      });
    } catch (ex) {
      console.log("Error in firebase.push: " + ex);
      reject(ex);
    }
  });
};

firebase.setValue = (path, val) => {
  return new Promise((resolve, reject) => {
    try {
      FIRDatabase.database().reference().childByAppendingPath(path).setValueWithCompletionBlock(val, (error: NSError, dbRef: FIRDatabaseReference) => {
        error ? reject(error.localizedDescription) : resolve();
      });
    } catch (ex) {
      console.log("Error in firebase.setValue: " + ex);
      reject(ex);
    }
  });
};

firebase.update = (path, val) => {
  return new Promise((resolve, reject) => {
    try {
      if (typeof val === "object") {
        FIRDatabase.database().reference().childByAppendingPath(path).updateChildValuesWithCompletionBlock(val, (error: NSError, dbRef: FIRDatabaseReference) => {
          error ? reject(error.localizedDescription) : resolve();
        });
      } else {
        const lastPartOfPath = path.lastIndexOf("/");
        const pathPrefix = path.substring(0, lastPartOfPath);
        const pathSuffix = path.substring(lastPartOfPath + 1);
        const updateObject = '{"' + pathSuffix + '" : "' + val + '"}';
        FIRDatabase.database().reference().childByAppendingPath(pathPrefix).updateChildValuesWithCompletionBlock(JSON.parse(updateObject), (error: NSError, dbRef: FIRDatabaseReference) => {
          error ? reject(error.localizedDescription) : resolve();
        });
      }
    } catch (ex) {
      console.log("Error in firebase.update: " + ex);
      reject(ex);
    }
  });
};

firebase.query = (updateCallback, path, options) => {
  return new Promise((resolve, reject) => {
    try {
      const where = path === undefined ? FIRDatabase.database().reference() : FIRDatabase.database().reference().childByAppendingPath(path);
      let query;

      // orderBy
      if (options.orderBy.type === firebase.QueryOrderByType.KEY) {
        query = where.queryOrderedByKey();
      } else if (options.orderBy.type === firebase.QueryOrderByType.VALUE) {
        query = where.queryOrderedByValue();
      } else if (options.orderBy.type === firebase.QueryOrderByType.PRIORITY) {
        query = where.queryOrderedByPriority();
      } else if (options.orderBy.type === firebase.QueryOrderByType.CHILD) {
        if (options.orderBy.value === undefined || options.orderBy.value === null) {
          reject("When orderBy.type is 'child' you must set orderBy.value as well.");
          return;
        }
        query = where.queryOrderedByChild(options.orderBy.value);
      } else {
        reject("Invalid orderBy.type, use constants like firebase.QueryOrderByType.VALUE");
        return;
      }

      // range
      if (options.range && options.range.type) {
        // https://github.com/EddyVerbruggen/nativescript-plugin-firebase/issues/319
        // if (options.range.value === undefined || options.range.value === null) {
        //   reject("Please set range.value");
        //   return;
        // }
        if (options.range.type === firebase.QueryRangeType.START_AT) {
          query = query.queryStartingAtValue(options.range.value);
        } else if (options.range.type === firebase.QueryRangeType.END_AT) {
          query = query.queryEndingAtValue(options.range.value);
        } else if (options.range.type === firebase.QueryRangeType.EQUAL_TO) {
          query = query.queryEqualToValue(options.range.value);
        } else {
          reject("Invalid range.type, use constants like firebase.QueryRangeType.START_AT");
          return;
        }
      }

      // ranges
      if (options.ranges) {
        for (let i = 0; i < options.ranges.length; i++) {
          const range = options.ranges[i];
          if (range.value === undefined || range.value === null) {
            reject("Please set ranges[" + i + "].value");
            return;
          }
          if (range.type === firebase.QueryRangeType.START_AT) {
            query = query.queryStartingAtValue(range.value);
          } else if (range.type === firebase.QueryRangeType.END_AT) {
            query = query.queryEndingAtValue(range.value);
          } else if (range.type === firebase.QueryRangeType.EQUAL_TO) {
            query = query.queryEqualToValue(range.value);
          } else {
            reject("Invalid ranges[" + i + "].type, use constants like firebase.QueryRangeType.START_AT");
            return;
          }
        }
      }

      // limit
      if (options.limit && options.limit.type) {
        if (options.limit.value === undefined || options.limit.value === null) {
          reject("Please set limit.value");
          return;
        }
        if (options.limit.type === firebase.QueryLimitType.FIRST) {
          query = query.queryLimitedToFirst(options.limit.value);
        } else if (options.limit.type === firebase.QueryLimitType.LAST) {
          query = query.queryLimitedToLast(options.limit.value);
        } else {
          reject("Invalid limit.type, use constants like firebase.queryOptions.limitType.FIRST");
          return;
        }
      }

      if (options.singleEvent) {
        query.observeSingleEventOfTypeWithBlock(FIRDataEventType.Value, snapshot => {
          if (updateCallback) updateCallback(firebase.getCallbackData('ValueChanged', snapshot));
          // resolve promise with data in case of single event, see https://github.com/EddyVerbruggen/nativescript-plugin-firebase/issues/126
          resolve(firebase.getCallbackData('ValueChanged', snapshot));
        });
      } else {
        resolve({
          path: path,
          listeners: firebase._addObservers(query, updateCallback)
        });
      }
    } catch (ex) {
      console.log("Error in firebase.query: " + ex);
      reject(ex);
    }
  });
};

firebase.remove = path => {
  return new Promise((resolve, reject) => {
    try {
      FIRDatabase.database().reference().childByAppendingPath(path).setValueWithCompletionBlock(null, (error: NSError, dbRef: FIRDatabaseReference) => {
        error ? reject(error.localizedDescription) : resolve();
      });
    } catch (ex) {
      console.log("Error in firebase.remove: " + ex);
      reject(ex);
    }
  });
};

firebase.subscribeToTopic = topicName => {
  return new Promise((resolve, reject) => {
    try {

      if (typeof(FIRMessaging) === "undefined") {
        reject("Enable FIRMessaging in Podfile first");
        return;
      }

      if (topicName.indexOf("/topics/") === -1) {
        topicName = "/topics/" + topicName;
      }

      // TODO there's also (un)subscribeToTopicCompletion (resolve when completed).. perhaps this has been added to Android as well
      FIRMessaging.messaging().subscribeToTopic(topicName);
      resolve();
    } catch (ex) {
      console.log("Error in firebase.subscribeToTopic: " + ex);
      reject(ex);
    }
  });
};

firebase.unsubscribeFromTopic = topicName => {
  return new Promise((resolve, reject) => {
    try {

      if (typeof(FIRMessaging) === "undefined") {
        reject("Enable FIRMessaging in Podfile first");
        return;
      }

      if (topicName.indexOf("/topics/") === -1) {
        topicName = "/topics/" + topicName;
      }
      FIRMessaging.messaging().unsubscribeFromTopic(topicName);
      resolve();
    } catch (ex) {
      console.log("Error in firebase.unsubscribeFromTopic: " + ex);
      reject(ex);
    }
  });
};

firebase.sendCrashLog = arg => {
  return new Promise((resolve, reject) => {
    try {
      // TODO generate typings again and see if 'FIRCrashLog' is available

      /*
      if (typeof(FIRCrashLog) === "undefined") {
        reject("Make sure 'Firebase/Crash' is in the plugin's Podfile - and if it is there's currently a problem with this Pod which is outside out span of control :(");
        return;
      }

      if (!arg.message) {
        reject("The mandatory 'message' argument is missing");
        return;
      }

      if (arg.showInConsole) {
        FIRCrashNSLog(arg.message);
      } else {
        FIRCrashLog(arg.message);
      }
      */

      resolve();
    } catch (ex) {
      console.log("Error in firebase.sendCrashLog: " + ex);
      reject(ex);
    }
  });
};

firebase.invites.sendInvitation = arg => {
  return new Promise((resolve, reject) => {
    try {

      if (typeof(FIRInvites) === "undefined") {
        reject("Make sure 'Firebase/Invites' is in the plugin's Podfile");
        return;
      }

      if (!arg.message || !arg.title) {
        reject("The mandatory 'message' or 'title' argument is missing");
        return;
      }

      // note that this returns the wrong type, so need to use 'performSelector' below
      const inviteDialog = FIRInvites.inviteDialog();

      // A message hint for the dialog. Note this manifests differently depending on the
      // received invitation type. For example, in an email invite this appears as the subject.
      // inviteDialog.setMessage(arg.message);
      inviteDialog.performSelectorWithObject("setMessage:", arg.message);

      // Title for the dialog, this is what the user sees before sending the invites.
      // inviteDialog.setTitle(arg.title);
      inviteDialog.performSelectorWithObject("setTitle:", arg.title);

      if (arg.deepLink) {
        // inviteDialog.setDeepLink(arg.deeplink);
        inviteDialog.performSelectorWithObject("setDeepLink:", arg.deeplink);
      }

      if (arg.callToActionText) {
        // inviteDialog.setCallToActionText(arg.callToActionText);
        inviteDialog.performSelectorWithObject("setCallToActionText:", arg.callToActionText);
      }

      if (arg.customImage) {
        // inviteDialog.setCustomImage(arg.customImage);
        inviteDialog.performSelectorWithObject("setCustomImage:", arg.customImage);
      }

      if (arg.androidClientID) {
        const targetApplication = FIRInvitesTargetApplication.new();
        targetApplication.androidClientID = arg.androidClientID;
        // inviteDialog.setOtherPlatformsTargetApplication(targetApplication);
        inviteDialog.performSelectorWithObject("setOtherPlatformsTargetApplication:", targetApplication);
      }

      let delegate = FIRInviteDelegateImpl.new().initWithCallback((invitationIds: NSArray<string>, error: NSError) => {
        if (error === null) {
          const ids = firebase.toJsObject(invitationIds);
          resolve({
            count: invitationIds.count,
            invitationIds: ids
          });
        } else {
          reject(error.localizedDescription);
        }
        CFRelease(delegate);
        delegate = undefined;
      });
      // This opens the contact picker UI, so making sure this is retained
      CFRetain(delegate);
      // inviteDialog.setInviteDelegate(delegate);
      inviteDialog.performSelectorWithObject("setInviteDelegate:", delegate);

      // inviteDialog.open();
      inviteDialog.performSelector("open");

    } catch (ex) {
      console.log("Error in firebase.sendInvitation: " + ex);
      reject(ex);
    }
  });
};

firebase.invites.getInvitation = () => {
  return new Promise((resolve, reject) => {
    try {
      if (typeof(FIRInvites) === "undefined") {
        reject("Make sure 'Firebase/Invites' is in the plugin's Podfile");
        return;
      }

      if (firebase._cachedInvitation !== null) {
        resolve(firebase._cachedInvitation);
        firebase.cachedInvitation = null;
      } else {
        reject("Not launched by invitation");
      }

    } catch (ex) {
      console.log("Error in firebase.getInvitation: " + ex);
      reject(ex);
    }
  });
};

firebase.firestore.WriteBatch = (nativeWriteBatch: FIRWriteBatch): firestore.WriteBatch => {
  class FirestoreWriteBatch implements firestore.WriteBatch {
    constructor() {
    }

    public set = (documentRef: firestore.DocumentReference, data: firestore.DocumentData, options?: firestore.SetOptions): firestore.WriteBatch => {
      fixSpecialFields(data);
      nativeWriteBatch.setDataForDocumentMerge(<any>data, documentRef.ios, options && options.merge);
      return this;
    };

    public update = (documentRef: firestore.DocumentReference, data: firestore.UpdateData): firestore.WriteBatch => {
      fixSpecialFields(data);
      nativeWriteBatch.updateDataForDocument(<any>data, documentRef.ios);
      return this;
    };

    public delete = (documentRef: firestore.DocumentReference): firestore.WriteBatch => {
      nativeWriteBatch.deleteDocument(documentRef.ios);
      return this;
    };

    commit(): Promise<void> {
      return new Promise((resolve, reject) => {
        nativeWriteBatch.commitWithCompletion((error: NSError) => {
          error ? reject(error.localizedDescription) : resolve();
        });
      });
    }
  }

  return new FirestoreWriteBatch();
};

firebase.firestore.batch = (): firestore.WriteBatch => {
  return new firebase.firestore.WriteBatch(FIRFirestore.firestore().batch());
};

firebase.firestore.Transaction = (nativeTransaction: FIRTransaction): firestore.Transaction => {
  class FirestoreTransaction implements firestore.Transaction {
    constructor() {
    }

    public get = (documentRef: firestore.DocumentReference): DocumentSnapshot => {
      const docSnapshot: FIRDocumentSnapshot = nativeTransaction.getDocumentError(documentRef.ios);
      return new DocumentSnapshot(docSnapshot.exists ? docSnapshot.documentID : null, docSnapshot.exists, firebase.toJsObject(docSnapshot.data()));
    };

    public set = (documentRef: firestore.DocumentReference, data: firestore.DocumentData, options?: firestore.SetOptions): firestore.Transaction => {
      fixSpecialFields(data);
      nativeTransaction.setDataForDocumentMerge(<any>data, documentRef.ios, options && options.merge);
      return this;
    };

    public update = (documentRef: firestore.DocumentReference, data: firestore.UpdateData): firestore.Transaction => {
      fixSpecialFields(data);
      nativeTransaction.updateDataForDocument(<any>data, documentRef.ios);
      return this;
    };

    public delete = (documentRef: firestore.DocumentReference): firestore.Transaction => {
      nativeTransaction.deleteDocument(documentRef.ios);
      return this;
    }
  }

  return new FirestoreTransaction();
};

firebase.firestore.runTransaction = (updateFunction: (transaction: firestore.Transaction) => Promise<any>): Promise<void> => {
  return new Promise((resolve, reject) => {
    FIRFirestore.firestore().runTransactionWithBlockCompletion(
        (nativeTransaction: FIRTransaction, err: any) => {
          const tx = new firebase.firestore.Transaction(nativeTransaction);
          return updateFunction(tx);
        },
        (result, error: NSError) => error ? reject(error.localizedDescription) : resolve());
  });
};

firebase.firestore.collection = (collectionPath: string): firestore.CollectionReference => {
  try {
    if (typeof(FIRFirestore) === "undefined") {
      console.log("Make sure 'Firebase/Firestore' is in the plugin's Podfile");
      return null;
    }

    const fIRCollectionReference = FIRFirestore.firestore().collectionWithPath(collectionPath);

    return {
      id: fIRCollectionReference.collectionID,
      doc: (documentPath?: string) => firebase.firestore.doc(collectionPath, documentPath),
      add: document => firebase.firestore.add(collectionPath, document),
      get: () => firebase.firestore.get(collectionPath),
      where: (fieldPath: string, opStr: firestore.WhereFilterOp, value: any) => firebase.firestore.where(collectionPath, fieldPath, opStr, value),
      orderBy: (fieldPath: string, directionStr: firestore.OrderByDirection): firestore.Query => firebase.firestore.orderBy(collectionPath, fieldPath, directionStr, fIRCollectionReference),
      limit: (limit: number): firestore.Query => firebase.firestore.limit(collectionPath, limit, fIRCollectionReference),
      onSnapshot: (callback: (snapshot: QuerySnapshot) => void) => firebase.firestore.onCollectionSnapshot(fIRCollectionReference, callback),
      startAfter: (document: DocumentSnapshot) => firebase.firestore.startAfter(collectionPath, document, fIRCollectionReference),
      startAt: (document: DocumentSnapshot) => firebase.firestore.startAt(collectionPath, document, fIRCollectionReference),
      endAt: (document: DocumentSnapshot) => firebase.firestore.endAt(collectionPath, document, fIRCollectionReference),
      endBefore: (document: DocumentSnapshot) => firebase.firestore.endBefore(collectionPath, document, fIRCollectionReference),
    };

  } catch (ex) {
    console.log("Error in firebase.firestore.collection: " + ex);
    return null;
  }
};

firebase.firestore.onDocumentSnapshot = (docRef: FIRDocumentReference, callback: (doc: DocumentSnapshot) => void): () => void => {
  const listener = docRef.addSnapshotListener((snapshot: FIRDocumentSnapshot, error: NSError) => {
<<<<<<< HEAD
    callback(new DocumentSnapshot(snapshot));
=======
    if (!error && snapshot) {
      callback(new DocumentSnapshot(snapshot.documentID, snapshot.exists, firebase.toJsObject(snapshot.data())));
    }
>>>>>>> 06fcae8f
  });

  // There's a bug resulting this function to be undefined..
  if (listener.remove === undefined) {
    return () => {
      // .. so we're just ignoring anything received from the server (until the callback is set again when 'onSnapshot' is invoked).
      callback = () => {
      };
    };
  } else {
    return () => listener.remove();
  }
};

firebase.firestore.onCollectionSnapshot = (colRef: FIRCollectionReference, callback: (snapshot: QuerySnapshot) => void): () => void => {
  const listener = colRef.addSnapshotListener((snapshot: FIRQuerySnapshot, error: NSError) => {
    const docSnapshots: Array<firestore.DocumentSnapshot> = [];
    for (let i = 0, l = snapshot.documents.count; i < l; i++) {
      const document: FIRQueryDocumentSnapshot = snapshot.documents.objectAtIndex(i);
      docSnapshots.push(new DocumentSnapshot(document));
    }

    const snap = new QuerySnapshot();
    snap.docSnapshots = docSnapshots;
    callback(snap);
  });

  // There's a bug resulting in this function to be undefined..
  if (listener.remove === undefined) {
    return () => {
      // .. so we're just ignoring anything received from the server (until the callback is set again when 'onSnapshot' is invoked).
      callback = () => {
      };
    };
  } else {
    return () => listener.remove();
  }
};

firebase.firestore._getDocumentReference = (fIRDocumentReference, collectionPath: string, documentPath: string): firestore.DocumentReference => {
  return {
    discriminator: "docRef",
    id: fIRDocumentReference.documentID,
    collection: cp => firebase.firestore.collection(`${collectionPath}/${documentPath}/${cp}`),
    set: (data: any, options?: firestore.SetOptions) => firebase.firestore.set(collectionPath, fIRDocumentReference.documentID, data, options),
    get: () => firebase.firestore.getDocument(collectionPath, fIRDocumentReference.documentID),
    update: (data: any) => firebase.firestore.update(collectionPath, fIRDocumentReference.documentID, data),
    delete: () => firebase.firestore.delete(collectionPath, fIRDocumentReference.documentID),
    onSnapshot: (callback: (doc: DocumentSnapshot) => void) => firebase.firestore.onDocumentSnapshot(fIRDocumentReference, callback),
    ios: fIRDocumentReference
  };
};

firebase.firestore.doc = (collectionPath: string, documentPath?: string): firestore.DocumentReference => {
  try {
    if (typeof(FIRFirestore) === "undefined") {
      console.log("Make sure 'Firebase/Firestore' is in the plugin's Podfile");
      return null;
    }

    const fIRCollectionReference = FIRFirestore.firestore().collectionWithPath(collectionPath);
    const fIRDocumentReference = documentPath ? fIRCollectionReference.documentWithPath(documentPath) : fIRCollectionReference.documentWithAutoID();
    return firebase.firestore._getDocumentReference(fIRDocumentReference, collectionPath, documentPath);
  } catch (ex) {
    console.log("Error in firebase.firestore.doc: " + ex);
    return null;
  }
};

firebase.firestore.add = (collectionPath: string, document: any): Promise<firestore.DocumentReference> => {
  return new Promise((resolve, reject) => {
    try {
      if (typeof(FIRFirestore) === "undefined") {
        reject("Make sure 'Firebase/Firestore' is in the plugin's Podfile");
        return;
      }

      const defaultFirestore = FIRFirestore.firestore();
      const fIRDocumentReference = defaultFirestore
          .collectionWithPath(collectionPath)
          .addDocumentWithDataCompletion(document, (error: NSError) => {
            if (error) {
              reject(error.localizedDescription);
            } else {
              resolve({
                discriminator: "docRef",
                id: fIRDocumentReference.documentID,
                collection: cp => firebase.firestore.collection(cp),
                set: (data: any, options?: firestore.SetOptions) => firebase.firestore.set(collectionPath, fIRDocumentReference.documentID, data, options),
                get: () => firebase.firestore.getDocument(collectionPath, fIRDocumentReference.documentID),
                update: (data: any) => firebase.firestore.update(collectionPath, fIRDocumentReference.documentID, data),
                delete: () => firebase.firestore.delete(collectionPath, fIRDocumentReference.documentID),
                onSnapshot: (callback: (doc: DocumentSnapshot) => void) => firebase.firestore.onDocumentSnapshot(fIRDocumentReference, callback)
              });
            }
          });

    } catch (ex) {
      console.log("Error in firebase.firestore.add: " + ex);
      reject(ex);
    }
  });
};

firebase.firestore.set = (collectionPath: string, documentPath: string, document: any, options?: firestore.SetOptions): Promise<void> => {
  return new Promise((resolve, reject) => {
    try {
      if (typeof(FIRFirestore) === "undefined") {
        reject("Make sure 'Firebase/Firestore' is in the plugin's Podfile");
        return;
      }

      fixSpecialFields(document);

      const docRef: FIRDocumentReference = FIRFirestore.firestore()
          .collectionWithPath(collectionPath)
          .documentWithPath(documentPath);

      if (options && options.merge) {
        docRef.setDataMergeCompletion(document, true, (error: NSError) => {
          if (error) {
            reject(error.localizedDescription);
          } else {
            resolve();
          }
        });

      } else {
        docRef.setDataCompletion(document, (error: NSError) => {
          if (error) {
            reject(error.localizedDescription);
          } else {
            resolve();
          }
        });
      }

    } catch (ex) {
      console.log("Error in firebase.firestore.set: " + ex);
      reject(ex);
    }
  });
};

function fixSpecialFields(item) {
  for (let k in item) {
    if (item.hasOwnProperty(k)) {
      if (item[k] === "SERVER_TIMESTAMP") {
        item[k] = FIRFieldValue.fieldValueForServerTimestamp();
      } else if (item[k] instanceof GeoPoint) {
        const geo = <GeoPoint>item[k];
        item[k] = new FIRGeoPoint({
          latitude: geo.latitude,
          longitude: geo.longitude
        });
      } else if (isDocumentReference(item[k])) {
        item[k] = item[k].ios;
      }
    }
  }
}

firebase.firestore.update = (collectionPath: string, documentPath: string, document: any): Promise<void> => {
  return new Promise((resolve, reject) => {
    try {
      if (typeof(FIRFirestore) === "undefined") {
        reject("Make sure 'Firebase/Firestore' is in the plugin's Podfile");
        return;
      }

      fixSpecialFields(document);

      const docRef: FIRDocumentReference = FIRFirestore.firestore()
          .collectionWithPath(collectionPath)
          .documentWithPath(documentPath);

      docRef.updateDataCompletion(document, (error: NSError) => {
        if (error) {
          reject(error.localizedDescription);
        } else {
          resolve();
        }
      });
    } catch (ex) {
      console.log("Error in firebase.firestore.update: " + ex);
      reject(ex);
    }
  });
};

firebase.firestore.delete = (collectionPath: string, documentPath: string): Promise<void> => {
  return new Promise((resolve, reject) => {
    try {
      if (typeof(FIRFirestore) === "undefined") {
        reject("Make sure 'Firebase/Firestore' is in the plugin's Podfile");
        return;
      }

      const docRef: FIRDocumentReference = FIRFirestore.firestore()
          .collectionWithPath(collectionPath)
          .documentWithPath(documentPath);

      docRef.deleteDocumentWithCompletion((error: NSError) => {
        if (error) {
          reject(error.localizedDescription);
        } else {
          resolve();
        }
      });

    } catch (ex) {
      console.log("Error in firebase.firestore.delete: " + ex);
      reject(ex);
    }
  });
};

firebase.firestore.getCollection = (collectionPath: string): Promise<firestore.QuerySnapshot> => {
  return new Promise((resolve, reject) => {
    try {
      if (typeof(FIRFirestore) === "undefined") {
        reject("Make sure 'Firebase/Firestore' is in the plugin's Podfile");
        return;
      }

      const defaultFirestore = FIRFirestore.firestore();
      const fIRDocumentReference = defaultFirestore
          .collectionWithPath(collectionPath)
          .getDocumentsWithCompletion((snapshot: FIRQuerySnapshot, error: NSError) => {
            if (error) {
              reject(error.localizedDescription);
            } else {
              const docSnapshots: Array<firestore.DocumentSnapshot> = [];
              for (let i = 0, l = snapshot.documents.count; i < l; i++) {
                const document: FIRQueryDocumentSnapshot = snapshot.documents.objectAtIndex(i);
                docSnapshots.push(new DocumentSnapshot(document));
              }
              const snap = new QuerySnapshot();
              snap.docSnapshots = docSnapshots;
              resolve(snap);
            }
          });

    } catch (ex) {
      console.log("Error in firebase.firestore.getCollection: " + ex);
      reject(ex);
    }
  });
};

firebase.firestore.get = (collectionPath: string): Promise<firestore.QuerySnapshot> => {
  return firebase.firestore.getCollection(collectionPath);
};

firebase.firestore.getDocument = (collectionPath: string, documentPath: string): Promise<firestore.DocumentSnapshot> => {
  return new Promise((resolve, reject) => {
    try {
      if (typeof(FIRFirestore) === "undefined") {
        reject("Make sure 'Firebase/Firestore' is in the plugin's Podfile");
        return;
      }

      FIRFirestore.firestore()
          .collectionWithPath(collectionPath)
          .documentWithPath(documentPath)
          .getDocumentWithCompletion((snapshot: FIRDocumentSnapshot, error: NSError) => {
            if (error) {
              reject(error.localizedDescription);
            } else {
              const exists = snapshot.exists;
              resolve(new DocumentSnapshot(snapshot));
            }
          });

    } catch (ex) {
      console.log("Error in firebase.firestore.getDocument: " + ex);
      reject(ex);
    }
  });
};

firebase.firestore._getQuery = (collectionPath: string, query: FIRQuery): firestore.Query => {
  return {
    get: () => new Promise((resolve, reject) => {
      query.getDocumentsWithCompletion((snapshot: FIRQuerySnapshot, error: NSError) => {
        if (error) {
          reject(error.localizedDescription);
        } else {
          console.log(">> .where, snapshot: " + snapshot);
          const docSnapshots: Array<firestore.DocumentSnapshot> = [];
          for (let i = 0, l = snapshot.documents.count; i < l; i++) {
            const document: FIRQueryDocumentSnapshot = snapshot.documents.objectAtIndex(i);
            docSnapshots.push(new DocumentSnapshot(document));
          }
          const snap = new QuerySnapshot();
          snap.docSnapshots = docSnapshots;
          resolve(snap);
        }
      });
    }),
    where: (fp: string, os: firestore.WhereFilterOp, v: any): firestore.Query => firebase.firestore.where(collectionPath, fp, os, v, query),
    orderBy: (fp: string, directionStr: firestore.OrderByDirection): firestore.Query => firebase.firestore.orderBy(collectionPath, fp, directionStr, query),
    limit: (limit: number): firestore.Query => firebase.firestore.limit(collectionPath, limit, query),
    onSnapshot: (callback: (snapshot: QuerySnapshot) => void) => firebase.firestore.onCollectionSnapshot(query, callback),
    startAfter: (document: DocumentSnapshot) => firebase.firestore.startAfter(collectionPath, document, query),
    startAt: (document: DocumentSnapshot) => firebase.firestore.startAt(collectionPath, document, query),
    endAt: (document: DocumentSnapshot) => firebase.firestore.endAt(collectionPath, document, query),
    endBefore: (document: DocumentSnapshot) => firebase.firestore.endBefore(collectionPath, document, query),
  };
};

firebase.firestore.where = (collectionPath: string, fieldPath: string, opStr: firestore.WhereFilterOp, value: any, query?: FIRQuery): firestore.Query => {
  try {
    if (typeof(FIRFirestore) === "undefined") {
      console.log("Make sure 'Firebase/Firestore' is in the plugin's Podfile");
      return null;
    }

    query = query || FIRFirestore.firestore().collectionWithPath(collectionPath);
    value = value instanceof GeoPoint
        ? new FIRGeoPoint({latitude: value.latitude, longitude: value.longitude})
        : value;

    if (opStr === "<") {
      query = query.queryWhereFieldIsLessThan(fieldPath, value);
    } else if (opStr === "<=") {
      query = query.queryWhereFieldIsLessThanOrEqualTo(fieldPath, value);
    } else if (opStr === "==") {
      query = query.queryWhereFieldIsEqualTo(fieldPath, value);
    } else if (opStr === ">=") {
      query = query.queryWhereFieldIsGreaterThanOrEqualTo(fieldPath, value);
    } else if (opStr === ">") {
      query = query.queryWhereFieldIsGreaterThan(fieldPath, value);
    } else if (opStr === "array-contains") {
      query = query.queryWhereFieldArrayContains(fieldPath, value);
    } else {
      console.log("Illegal argument for opStr: " + opStr);
      return null;
    }

    return firebase.firestore._getQuery(collectionPath, query);

  } catch (ex) {
    console.log("Error in firebase.firestore.where: " + ex);
    return null;
  }
};

firebase.firestore.orderBy = (collectionPath: string, fieldPath: string, direction: firestore.OrderByDirection, query: FIRQuery): firestore.Query => {
  query = query.queryOrderedByFieldDescending(fieldPath, direction === "desc");
  return firebase.firestore._getQuery(collectionPath, query);
};

firebase.firestore.limit = (collectionPath: string, limit: number, query: FIRQuery): firestore.Query => {
  query = query.queryLimitedTo(limit);
  return firebase.firestore._getQuery(collectionPath, query);
};

firebase.firestore.startAt = (collectionPath: string, document: DocumentSnapshot, query: FIRQuery) => {
  query = query.queryStartingAtDocument(document.ios);
  return firebase.firestore._getQuery(collectionPath, query);
}

firebase.firestore.startAfter = (collectionPath: string, document: DocumentSnapshot, query: FIRQuery) => {
  query = query.queryStartingAfterDocument(document.ios);
  return firebase.firestore._getQuery(collectionPath, query);
};

firebase.firestore.endAt = (collectionPath: string, document: DocumentSnapshot, query: FIRQuery) => {
  query = query.queryEndingAtDocument(document.ios);
  return firebase.firestore._getQuery(collectionPath, query);
};

firebase.firestore.endBefore = (collectionPath: string, document: DocumentSnapshot, query: FIRQuery) => {
  query = query.queryEndingBeforeDocument(document.ios);
  return firebase.firestore._getQuery(collectionPath, query);
};

// see https://developer.apple.com/reference/usernotifications/unusernotificationcenterdelegate?language=objc
class UNUserNotificationCenterDelegateImpl extends NSObject implements UNUserNotificationCenterDelegate {
  public static ObjCProtocols = [];

  static new(): UNUserNotificationCenterDelegateImpl {
    if (UNUserNotificationCenterDelegateImpl.ObjCProtocols.length === 0 && typeof(UNUserNotificationCenterDelegate) !== "undefined") {
      UNUserNotificationCenterDelegateImpl.ObjCProtocols.push(UNUserNotificationCenterDelegate);
    }
    return <UNUserNotificationCenterDelegateImpl>super.new();
  }

  private callback: (unnotification: UNNotification) => void;

  public initWithCallback(callback: (unnotification: UNNotification) => void): UNUserNotificationCenterDelegateImpl {
    this.callback = callback;
    return this;
  }

  public userNotificationCenterWillPresentNotificationWithCompletionHandler(center: UNUserNotificationCenter, notification: UNNotification, completionHandler: (p1: UNNotificationPresentationOptions) => void): void {
    this.callback(notification);
  }
}

class FIRInviteDelegateImpl extends NSObject implements FIRInviteDelegate {
  public static ObjCProtocols = [];

  static new(): FIRInviteDelegateImpl {
    if (FIRInviteDelegateImpl.ObjCProtocols.length === 0 && typeof(FIRInviteDelegate) !== "undefined") {
      FIRInviteDelegateImpl.ObjCProtocols.push(FIRInviteDelegate);
    }
    return <FIRInviteDelegateImpl>super.new();
  }

  private callback: (invitationIds: NSArray<string>, error: NSError) => void;

  public initWithCallback(callback: (invitationIds: NSArray<string>, error: NSError) => void): FIRInviteDelegateImpl {
    this.callback = callback;
    return this;
  }

  public inviteFinishedWithInvitationsError(invitationIds: NSArray<string>, error: NSError): void {
    this.callback(invitationIds, error);
  }
}

class FIRMessagingDelegateImpl extends NSObject implements FIRMessagingDelegate {
  public static ObjCProtocols = [];

  static new(): FIRMessagingDelegateImpl {
    if (FIRMessagingDelegateImpl.ObjCProtocols.length === 0 && typeof(FIRMessagingDelegate) !== "undefined") {
      FIRMessagingDelegateImpl.ObjCProtocols.push(FIRMessagingDelegate);
    }
    return <FIRMessagingDelegateImpl>super.new();
  }

  private callback: (appData: NSDictionary<any, any>) => void;

  public initWithCallback(callback: (appData: NSDictionary<any, any>) => void): FIRMessagingDelegateImpl {
    this.callback = callback;
    return this;
  }

  public messagingDidReceiveMessage(messaging: FIRMessaging, remoteMessage: FIRMessagingRemoteMessage): void {
    console.log(">> fcm message received");
    this.callback(remoteMessage.appData);
  }

  public messagingDidReceiveRegistrationToken(messaging: FIRMessaging, fcmToken: string): void {
    console.log(">> fcmToken received: " + fcmToken);
    firebase._onTokenRefreshNotification(fcmToken);
  }
}

class GADInterstitialDelegateImpl extends NSObject implements GADInterstitialDelegate {
  public static ObjCProtocols = [];

  static new(): GADInterstitialDelegateImpl {
    if (GADInterstitialDelegateImpl.ObjCProtocols.length === 0 && typeof(GADInterstitialDelegate) !== "undefined") {
      GADInterstitialDelegateImpl.ObjCProtocols.push(GADInterstitialDelegate);
    }
    return <GADInterstitialDelegateImpl>super.new();
  }

  private callback: (ad: GADInterstitial, error?: GADRequestError) => void;

  public initWithCallback(callback: (ad: GADInterstitial, error?: GADRequestError) => void): GADInterstitialDelegateImpl {
    this.callback = callback;
    return this;
  }

  public interstitialDidReceiveAd(ad: GADInterstitial): void {
    this.callback(ad);
  }

  public interstitialDidFailToReceiveAdWithError(ad: GADInterstitial, error: GADRequestError): void {
    this.callback(ad, error);
  }
}

class GIDSignInDelegateImpl extends NSObject implements GIDSignInDelegate {
  public static ObjCProtocols = [];

  static new(): GIDSignInDelegateImpl {
    if (GIDSignInDelegateImpl.ObjCProtocols.length === 0 && typeof(GIDSignInDelegate) !== "undefined") {
      GIDSignInDelegateImpl.ObjCProtocols.push(GIDSignInDelegate);
    }
    return <GIDSignInDelegateImpl>super.new();
  }

  private callback: (user: GIDGoogleUser, error: NSError) => void;

  public initWithCallback(callback: (user: GIDGoogleUser, error: NSError) => void): GIDSignInDelegateImpl {
    this.callback = callback;
    return this;
  }

  public signInDidSignInForUserWithError(signIn: GIDSignIn, user: GIDGoogleUser, error: NSError): void {
    this.callback(user, error);
  }
}

module.exports = firebase;<|MERGE_RESOLUTION|>--- conflicted
+++ resolved
@@ -1,8 +1,4 @@
-<<<<<<< HEAD
-import { firebase, DocumentSnapshot as DocumentSnapshotBase, QuerySnapshot, GeoPoint } from "./firebase-common";
-=======
-import { firebase, DocumentSnapshot, QuerySnapshot, GeoPoint, isDocumentReference } from "./firebase-common";
->>>>>>> 06fcae8f
+import { firebase, DocumentSnapshot as DocumentSnapshotBase, QuerySnapshot, GeoPoint, isDocumentReference } from "./firebase-common";
 import * as application from "tns-core-modules/application";
 import { ios as iOSUtils } from "tns-core-modules/utils/utils";
 import { getClass } from "tns-core-modules/utils/types";
@@ -2232,13 +2228,9 @@
 
 firebase.firestore.onDocumentSnapshot = (docRef: FIRDocumentReference, callback: (doc: DocumentSnapshot) => void): () => void => {
   const listener = docRef.addSnapshotListener((snapshot: FIRDocumentSnapshot, error: NSError) => {
-<<<<<<< HEAD
-    callback(new DocumentSnapshot(snapshot));
-=======
     if (!error && snapshot) {
-      callback(new DocumentSnapshot(snapshot.documentID, snapshot.exists, firebase.toJsObject(snapshot.data())));
-    }
->>>>>>> 06fcae8f
+      callback(new DocumentSnapshot(snapshot));
+    }
   });
 
   // There's a bug resulting this function to be undefined..

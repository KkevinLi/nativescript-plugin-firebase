--- conflicted
+++ resolved
@@ -1917,27 +1917,7 @@
       return null;
     }
 
-<<<<<<< HEAD
-    const fIRCollectionReference = FIRFirestore.firestore().collectionWithPath(collectionPath);
-
-    return {
-      id: fIRCollectionReference.collectionID,
-      doc: (documentPath?: string) => firebase.firestore.doc(collectionPath, documentPath),
-      add: document => firebase.firestore.add(collectionPath, document),
-      get: () => firebase.firestore.get(collectionPath),
-      where: (fieldPath: string, opStr: firestore.WhereFilterOp, value: any) => firebase.firestore.where(collectionPath, fieldPath, opStr, value),
-      orderBy: (fieldPath: string, directionStr: firestore.OrderByDirection): firestore.Query => firebase.firestore.orderBy(collectionPath, fieldPath, directionStr, fIRCollectionReference),
-      limit: (limit: number): firestore.Query => firebase.firestore.limit(collectionPath, limit, fIRCollectionReference),
-      onSnapshot: (optionsOrCallback: firestore.SnapshotListenOptions | ((snapshot: QuerySnapshot) => void), callbackOrOnError?: (snapshotOrError: QuerySnapshot | Error) => void, onError?: (error: Error) => void) => firebase.firestore.onCollectionSnapshot(fIRCollectionReference, optionsOrCallback, callbackOrOnError, onError),
-      startAfter: (document: DocumentSnapshot) => firebase.firestore.startAfter(collectionPath, document, fIRCollectionReference),
-      startAt: (document: DocumentSnapshot) => firebase.firestore.startAt(collectionPath, document, fIRCollectionReference),
-      endAt: (document: DocumentSnapshot) => firebase.firestore.endAt(collectionPath, document, fIRCollectionReference),
-      endBefore: (document: DocumentSnapshot) => firebase.firestore.endBefore(collectionPath, document, fIRCollectionReference),
-    };
-
-=======
     return firebase.firestore._getCollectionReference(FIRFirestore.firestore().collectionWithPath(collectionPath));
->>>>>>> 8bbd1283
   } catch (ex) {
     console.log("Error in firebase.firestore.collection: " + ex);
     return null;
@@ -2029,14 +2009,15 @@
 
   return {
     id: colRef.collectionID,
-    parent: firebase.firestore._getDocumentReference(colRef.parent),
+    parent: firebase.firestore.
+    mentReference(colRef.parent),
     doc: (documentPath?: string) => firebase.firestore.doc(collectionPath, documentPath),
     add: document => firebase.firestore.add(collectionPath, document),
     get: () => firebase.firestore.get(collectionPath),
     where: (fieldPath: string, opStr: firestore.WhereFilterOp, value: any) => firebase.firestore.where(collectionPath, fieldPath, opStr, value),
     orderBy: (fieldPath: string, directionStr: firestore.OrderByDirection): firestore.Query => firebase.firestore.orderBy(collectionPath, fieldPath, directionStr, colRef),
     limit: (limit: number): firestore.Query => firebase.firestore.limit(collectionPath, limit, colRef),
-    onSnapshot: (optionsOrCallback: firestore.SnapshotListenOptions | ((snapshot: QuerySnapshot) => void), callback?: (snapshot: QuerySnapshot) => void) => firebase.firestore.onCollectionSnapshot(colRef, optionsOrCallback, callback),
+    onSnapshot: (optionsOrCallback: firestore.SnapshotListenOptions | ((snapshot: QuerySnapshot) => void), callbackOrOnError?: (snapshotOrError: QuerySnapshot | Error) => void, onError?: (error: Error) => void) => firebase.firestore.onCollectionSnapshot(colRef, optionsOrCallback, callbackOrOnError, onError),
     startAfter: (document: DocumentSnapshot) => firebase.firestore.startAfter(collectionPath, document, colRef),
     startAt: (document: DocumentSnapshot) => firebase.firestore.startAt(collectionPath, document, colRef),
     endAt: (document: DocumentSnapshot) => firebase.firestore.endAt(collectionPath, document, colRef),
@@ -2053,18 +2034,6 @@
 
   return {
     discriminator: "docRef",
-<<<<<<< HEAD
-    id: fIRDocumentReference.documentID,
-    path: fIRDocumentReference.path,
-    collection: cp => firebase.firestore.collection(`${collectionPath}/${documentPath}/${cp}`),
-    set: (data: any, options?: firestore.SetOptions) => firebase.firestore.set(collectionPath, fIRDocumentReference.documentID, data, options),
-    get: () => firebase.firestore.getDocument(collectionPath, fIRDocumentReference.documentID),
-    update: (data: any) => firebase.firestore.update(collectionPath, fIRDocumentReference.documentID, data),
-    delete: () => firebase.firestore.delete(collectionPath, fIRDocumentReference.documentID),
-    onSnapshot: (optionsOrCallback: firestore.SnapshotListenOptions | ((snapshot: DocumentSnapshot) => void), callbackOrOnError?: (docOrError: DocumentSnapshot | Error) => void,
-      onError?: (error: Error) => void) => firebase.firestore.onDocumentSnapshot(fIRDocumentReference, optionsOrCallback, callbackOrOnError, onError),
-    ios: fIRDocumentReference
-=======
     id: docRef.documentID,
     parent: firebase.firestore._getCollectionReference(docRef.parent),
     path: docRef.path,
@@ -2073,9 +2042,8 @@
     get: () => firebase.firestore.getDocument(collectionPath, docRef.documentID),
     update: (data: any) => firebase.firestore.update(collectionPath, docRef.documentID, data),
     delete: () => firebase.firestore.delete(collectionPath, docRef.documentID),
-    onSnapshot: (optionsOrCallback: firestore.SnapshotListenOptions | ((snapshot: DocumentSnapshot) => void), callback?: (snapshot: DocumentSnapshot) => void) => firebase.firestore.onDocumentSnapshot(docRef, optionsOrCallback, callback),
+    onSnapshot: (optionsOrCallback: firestore.SnapshotListenOptions | ((snapshot: DocumentSnapshot) => void), callbackOrOnError?: (docOrError: DocumentSnapshot | Error) => void, onError?: (error: Error) => void) => firebase.firestore.onDocumentSnapshot(docRef, optionsOrCallback, callbackOrOnError, onError),
     ios: docRef
->>>>>>> 8bbd1283
   };
 };
 
@@ -2124,22 +2092,7 @@
             if (error) {
               reject(error.localizedDescription);
             } else {
-<<<<<<< HEAD
-              resolve({
-                discriminator: "docRef",
-                id: fIRDocumentReference.documentID,
-                path: fIRDocumentReference.path,
-                collection: cp => firebase.firestore.collection(cp),
-                set: (data: any, options?: firestore.SetOptions) => firebase.firestore.set(collectionPath, fIRDocumentReference.documentID, data, options),
-                get: () => firebase.firestore.getDocument(collectionPath, fIRDocumentReference.documentID),
-                update: (data: any) => firebase.firestore.update(collectionPath, fIRDocumentReference.documentID, data),
-                delete: () => firebase.firestore.delete(collectionPath, fIRDocumentReference.documentID),
-                onSnapshot: (optionsOrCallback: firestore.SnapshotListenOptions | ((snapshot: DocumentSnapshot) => void), callbackOrOnError?: (docOrError: DocumentSnapshot | Error) => void,
-                  onError?: (error: Error) => void) => firebase.firestore.onDocumentSnapshot(fIRDocumentReference, optionsOrCallback, callbackOrOnError, onError)
-              });
-=======
               resolve(firebase.firestore._getDocumentReference(fIRDocumentReference))
->>>>>>> 8bbd1283
             }
           });
 
@@ -2469,27 +2422,6 @@
   }
 }
 
-<<<<<<< HEAD
-function convertDocRef(docRef: FIRDocumentReference): firestore.DocumentReference {
-  const collectionPath = docRef.parent.path;
-
-  return {
-    discriminator: "docRef",
-    id: docRef.documentID,
-    path: docRef.path,
-    collection: cp => firebase.firestore.collection(`${collectionPath}/${docRef.documentID}/${cp}`),
-    set: (data: any, options?: firestore.SetOptions) => firebase.firestore.set(collectionPath, docRef.documentID, data, options),
-    get: () => firebase.firestore.getDocument(collectionPath, docRef.documentID),
-    update: (data: any) => firebase.firestore.update(collectionPath, docRef.documentID, data),
-    delete: () => firebase.firestore.delete(collectionPath, docRef.documentID),
-    onSnapshot: (optionsOrCallback: firestore.SnapshotListenOptions | ((snapshot: DocumentSnapshot) => void), callbackOrOnError?: (docOrError: DocumentSnapshot | Error) => void,
-    onError?: (error: Error) => void) => firebase.firestore.onDocumentSnapshot(docRef, optionsOrCallback, callbackOrOnError, onError),
-    ios: docRef
-  };
-}
-
-=======
->>>>>>> 8bbd1283
 function convertDocChangeType(type: FIRDocumentChangeType) {
   switch (type) {
     case FIRDocumentChangeType.Added:

--- conflicted
+++ resolved
@@ -228,7 +228,7 @@
     }
     try {
         fs.writeFileSync(directories.ios + '/Podfile',
-`pod 'Firebase', '~> 4.8.0'
+`pod 'Firebase', '~> 4.6.0'
 pod 'Firebase/Auth'
 
 # Uncomment if you want to enable Realtime DB
@@ -494,38 +494,28 @@
     if (fs.existsSync(buildGradlePath)) {
         var buildGradleContent = fs.readFileSync(buildGradlePath).toString();
 
-<<<<<<< HEAD
-        // already at 3.1.0?
+        // already at 3.1.2?
         if (buildGradleContent.indexOf('classpath "com.google.gms:google-services:3.1.2"') != -1) {
+            return;
+        }
+
+        // upgrade 3.1.1 to 3.1.2?
+        if (buildGradleContent.indexOf('classpath "com.google.gms:google-services:3.1.1"') != -1) {
+            buildGradleContent = buildGradleContent.replace('classpath "com.google.gms:google-services:3.1.0"', 'classpath "com.google.gms:google-services:3.1.2"');
+            fs.writeFileSync(buildGradlePath, buildGradleContent);
             return;
         }
 
         // upgrade 3.1.0 to 3.1.2?
         if (buildGradleContent.indexOf('classpath "com.google.gms:google-services:3.1.0"') != -1) {
             buildGradleContent = buildGradleContent.replace('classpath "com.google.gms:google-services:3.1.0"', 'classpath "com.google.gms:google-services:3.1.2"');
-=======
-        // already at 3.1.1?
-        if (buildGradleContent.indexOf('classpath "com.google.gms:google-services:3.1.1"') != -1) {
-            return;
-        }
-
-        // upgrade 3.1.0 to 3.1.1?
-        if (buildGradleContent.indexOf('classpath "com.google.gms:google-services:3.1.0"') != -1) {
-            buildGradleContent = buildGradleContent.replace('classpath "com.google.gms:google-services:3.1.0"', 'classpath "com.google.gms:google-services:3.1.1"');
->>>>>>> d593f6a5
             fs.writeFileSync(buildGradlePath, buildGradleContent);
             return;
         }
 
-<<<<<<< HEAD
         // upgrade 3.0.0 to 3.1.2?
         if (buildGradleContent.indexOf('classpath "com.google.gms:google-services:3.0.0"') != -1) {
             buildGradleContent = buildGradleContent.replace('classpath "com.google.gms:google-services:3.0.0"', 'classpath "com.google.gms:google-services:3.1.2"');
-=======
-        // upgrade 3.0.0 to 3.1.1?
-        if (buildGradleContent.indexOf('classpath "com.google.gms:google-services:3.0.0"') != -1) {
-            buildGradleContent = buildGradleContent.replace('classpath "com.google.gms:google-services:3.0.0"', 'classpath "com.google.gms:google-services:3.1.1"');
->>>>>>> d593f6a5
             fs.writeFileSync(buildGradlePath, buildGradleContent);
             return;
         }
@@ -547,11 +537,7 @@
             return;
         }
 
-<<<<<<< HEAD
         buildGradleContent = buildGradleContent.substr(0, search - 1) + '    classpath "com.google.gms:google-services:3.1.2"\\n    ' + `(isSelected(result.crashlytics) ? `    classpath "com.google.gms:google-services:3.1.2"\\n    ` : ``)` + buildGradleContent.substr(search - 1);
-=======
-        buildGradleContent = buildGradleContent.substr(0, search - 1) + '    classpath "com.google.gms:google-services:3.1.1"\\n    ' + buildGradleContent.substr(search - 1);
->>>>>>> d593f6a5
 
         fs.writeFileSync(buildGradlePath, buildGradleContent);
     }
